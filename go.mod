module github.com/nicholas-fedor/watchtower

go 1.25.1

// Retract prematurely published versions
retract [v1.7.2, v1.7.9]

require (
	github.com/distribution/reference v0.6.0
	github.com/docker/cli v28.5.0+incompatible
	github.com/docker/docker v28.5.0+incompatible
	github.com/docker/go-connections v0.6.0
	github.com/go-git/go-git/v5 v5.16.2
	github.com/nicholas-fedor/shoutrrr v0.10.0
	github.com/onsi/gomega v1.38.2
	github.com/prometheus/client_golang v1.23.2
	github.com/robfig/cron v1.2.0
	github.com/sirupsen/logrus v1.9.3
	github.com/spf13/cobra v1.10.1
	github.com/spf13/pflag v1.0.10
	github.com/spf13/viper v1.21.0
	github.com/stretchr/testify v1.11.1
	golang.org/x/text v0.29.0
)

require (
	github.com/moby/sys/atomicwriter v0.1.0 // indirect
	gotest.tools/v3 v3.5.2 // indirect
)

require (
	dario.cat/mergo v1.0.2 // indirect
	github.com/Masterminds/semver/v3 v3.4.0 // indirect
	github.com/ProtonMail/go-crypto v1.1.6 // indirect
	github.com/cloudflare/circl v1.6.1 // indirect
	github.com/cyphar/filepath-securejoin v0.4.1 // indirect
	github.com/emirpasic/gods v1.18.1 // indirect
	github.com/go-git/gcfg v1.5.1-0.20230307220236-3a3c6141e376 // indirect
	github.com/go-git/go-billy/v5 v5.6.2 // indirect
	github.com/golang/groupcache v0.0.0-20241129210726-2c02b8208cf8 // indirect
	github.com/jbenet/go-context v0.0.0-20150711004518-d14ea06fba99 // indirect
	github.com/kevinburke/ssh_config v1.2.0 // indirect
	github.com/pjbgf/sha1cd v0.3.2 // indirect
	github.com/sergi/go-diff v1.3.2-0.20230802210424-5b0b94c5c0d3 // indirect
	github.com/skeema/knownhosts v1.3.1 // indirect
	github.com/xanzy/ssh-agent v0.3.3 // indirect
	go.yaml.in/yaml/v2 v2.4.2 // indirect
	go.yaml.in/yaml/v3 v3.0.4 // indirect
<<<<<<< HEAD
	golang.org/x/crypto v0.42.0 // indirect
	gopkg.in/warnings.v0 v0.1.2 // indirect
=======
	golang.org/x/mod v0.28.0 // indirect
	golang.org/x/sync v0.17.0 // indirect
>>>>>>> 9130559d
)

require (
	github.com/Azure/go-ansiterm v0.0.0-20250102033503-faa5f7b0171c // indirect
	github.com/Microsoft/go-winio v0.6.2 // indirect
	github.com/beorn7/perks v1.0.1 // indirect
	github.com/cespare/xxhash/v2 v2.3.0 // indirect
	github.com/containerd/errdefs v1.0.0
	github.com/containerd/errdefs/pkg v0.3.0 // indirect
	github.com/containerd/log v0.1.0 // indirect
	github.com/davecgh/go-spew v1.1.2-0.20180830191138-d8f796af33cc // indirect
	github.com/docker/docker-credential-helpers v0.9.3 // indirect
	github.com/docker/go-units v0.5.0 // indirect
	github.com/fatih/color v1.18.0 // indirect
	github.com/felixge/httpsnoop v1.0.4 // indirect
	github.com/fsnotify/fsnotify v1.9.0 // indirect
	github.com/go-logr/logr v1.4.3 // indirect
	github.com/go-logr/stdr v1.2.2 // indirect
	github.com/go-task/slim-sprig/v3 v3.0.0 // indirect
	github.com/go-viper/mapstructure/v2 v2.4.0 // indirect
	github.com/google/go-cmp v0.7.0 // indirect
	github.com/google/pprof v0.0.0-20250923004556-9e5a51aed1e8 // indirect
	github.com/inconshreveable/mousetrap v1.1.0 // indirect
	github.com/mattn/go-colorable v0.1.14 // indirect
	github.com/mattn/go-isatty v0.0.20 // indirect
	github.com/moby/docker-image-spec v1.3.1
	github.com/moby/term v0.5.2 // indirect
	github.com/morikuni/aec v1.0.0 // indirect
	github.com/munnerz/goautoneg v0.0.0-20191010083416-a7dc8b61c822 // indirect
	github.com/opencontainers/go-digest v1.0.0 // indirect
	github.com/opencontainers/image-spec v1.1.1
	github.com/pelletier/go-toml/v2 v2.2.4 // indirect
	github.com/pkg/errors v0.9.1 // indirect
	github.com/pmezard/go-difflib v1.0.1-0.20181226105442-5d4384ee4fb2 // indirect
	github.com/prometheus/client_model v0.6.2 // indirect
	github.com/prometheus/common v0.66.1 // indirect
	github.com/prometheus/procfs v0.17.0 // indirect
	github.com/sagikazarmark/locafero v0.12.0 // indirect
	github.com/spf13/afero v1.15.0 // indirect
	github.com/spf13/cast v1.10.0 // indirect
	github.com/stretchr/objx v0.5.2 // indirect
	github.com/subosito/gotenv v1.6.0 // indirect
	go.opentelemetry.io/auto/sdk v1.2.1 // indirect
	go.opentelemetry.io/contrib/instrumentation/net/http/otelhttp v0.63.0 // indirect
	go.opentelemetry.io/otel v1.38.0 // indirect
	go.opentelemetry.io/otel/exporters/otlp/otlptrace/otlptracehttp v1.38.0 // indirect
	go.opentelemetry.io/otel/metric v1.38.0 // indirect
	go.opentelemetry.io/otel/trace v1.38.0 // indirect
	go.uber.org/automaxprocs v1.6.0 // indirect
	golang.org/x/net v0.44.0 // indirect
	golang.org/x/tools v0.37.0 // indirect
	google.golang.org/genproto/googleapis/api v0.0.0-20250929231259-57b25ae835d4 // indirect
	google.golang.org/genproto/googleapis/rpc v0.0.0-20250929231259-57b25ae835d4 // indirect
)

require (
	github.com/onsi/ginkgo/v2 v2.26.0
	golang.org/x/sys v0.36.0 // indirect
	golang.org/x/time v0.13.0 // indirect
	google.golang.org/protobuf v1.36.9 // indirect
	gopkg.in/yaml.v3 v3.0.1 // indirect
)<|MERGE_RESOLUTION|>--- conflicted
+++ resolved
@@ -10,7 +10,6 @@
 	github.com/docker/cli v28.5.0+incompatible
 	github.com/docker/docker v28.5.0+incompatible
 	github.com/docker/go-connections v0.6.0
-	github.com/go-git/go-git/v5 v5.16.2
 	github.com/nicholas-fedor/shoutrrr v0.10.0
 	github.com/onsi/gomega v1.38.2
 	github.com/prometheus/client_golang v1.23.2
@@ -24,35 +23,11 @@
 )
 
 require (
-	github.com/moby/sys/atomicwriter v0.1.0 // indirect
-	gotest.tools/v3 v3.5.2 // indirect
-)
-
-require (
-	dario.cat/mergo v1.0.2 // indirect
 	github.com/Masterminds/semver/v3 v3.4.0 // indirect
-	github.com/ProtonMail/go-crypto v1.1.6 // indirect
-	github.com/cloudflare/circl v1.6.1 // indirect
-	github.com/cyphar/filepath-securejoin v0.4.1 // indirect
-	github.com/emirpasic/gods v1.18.1 // indirect
-	github.com/go-git/gcfg v1.5.1-0.20230307220236-3a3c6141e376 // indirect
-	github.com/go-git/go-billy/v5 v5.6.2 // indirect
-	github.com/golang/groupcache v0.0.0-20241129210726-2c02b8208cf8 // indirect
-	github.com/jbenet/go-context v0.0.0-20150711004518-d14ea06fba99 // indirect
-	github.com/kevinburke/ssh_config v1.2.0 // indirect
-	github.com/pjbgf/sha1cd v0.3.2 // indirect
-	github.com/sergi/go-diff v1.3.2-0.20230802210424-5b0b94c5c0d3 // indirect
-	github.com/skeema/knownhosts v1.3.1 // indirect
-	github.com/xanzy/ssh-agent v0.3.3 // indirect
-	go.yaml.in/yaml/v2 v2.4.2 // indirect
+	go.yaml.in/yaml/v2 v2.4.3 // indirect
 	go.yaml.in/yaml/v3 v3.0.4 // indirect
-<<<<<<< HEAD
-	golang.org/x/crypto v0.42.0 // indirect
-	gopkg.in/warnings.v0 v0.1.2 // indirect
-=======
 	golang.org/x/mod v0.28.0 // indirect
 	golang.org/x/sync v0.17.0 // indirect
->>>>>>> 9130559d
 )
 
 require (
@@ -79,6 +54,7 @@
 	github.com/mattn/go-colorable v0.1.14 // indirect
 	github.com/mattn/go-isatty v0.0.20 // indirect
 	github.com/moby/docker-image-spec v1.3.1
+	github.com/moby/sys/atomicwriter v0.1.0 // indirect
 	github.com/moby/term v0.5.2 // indirect
 	github.com/morikuni/aec v1.0.0 // indirect
 	github.com/munnerz/goautoneg v0.0.0-20191010083416-a7dc8b61c822 // indirect
@@ -114,4 +90,5 @@
 	golang.org/x/time v0.13.0 // indirect
 	google.golang.org/protobuf v1.36.9 // indirect
 	gopkg.in/yaml.v3 v3.0.1 // indirect
+	gotest.tools/v3 v3.5.2 // indirect
 )