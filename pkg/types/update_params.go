package types

import (
	"time"
)

// UpdateParams defines options for the Update function.
type UpdateParams struct {
<<<<<<< HEAD
	Filter             Filter        // Container filter.
	Cleanup            bool          // Remove old images if true.
	NoRestart          bool          // Skip restarts if true.
	Timeout            time.Duration // Update timeout.
	MonitorOnly        bool          // Monitor without updating if true.
	NoPull             bool          // Skip image pulls if true.
	LifecycleHooks     bool          // Enable lifecycle hooks if true.
	RollingRestart     bool          // Use rolling restart if true.
	LabelPrecedence    bool          // Prioritize labels if true.
	PullFailureDelay   time.Duration // Delay after failed self-update pull.
	LifecycleUID       int           // Default UID for lifecycle hooks.
	LifecycleGID       int           // Default GID for lifecycle hooks.
	CPUCopyMode        string        // CPU copy mode for container recreation.
	RunOnce            bool          // Run once mode if true.
	DiskSpaceMaximum   string        // Maximum disk space for checking before updates.
	DiskSpaceThreshold string        // Minimum disk space threshold.
=======
	Filter           Filter        // Container filter.
	Cleanup          bool          // Remove old images if true.
	NoRestart        bool          // Skip restarts if true.
	Timeout          time.Duration // Update timeout.
	MonitorOnly      bool          // Monitor without updating if true.
	NoPull           bool          // Skip image pulls if true.
	LifecycleHooks   bool          // Enable lifecycle hooks if true.
	RollingRestart   bool          // Use rolling restart if true.
	LabelPrecedence  bool          // Prioritize labels if true.
	PullFailureDelay time.Duration // Delay after failed self-update pull.
	LifecycleUID     int           // Default UID for lifecycle hooks.
	LifecycleGID     int           // Default GID for lifecycle hooks.
	CPUCopyMode      string        // CPU copy mode for container recreation.
	RunOnce          bool          // Run once mode if true.
	SkipSelfUpdate   bool          // Skip Watchtower self-update if true.
>>>>>>> 067fdff2
}<|MERGE_RESOLUTION|>--- conflicted
+++ resolved
@@ -6,7 +6,6 @@
 
 // UpdateParams defines options for the Update function.
 type UpdateParams struct {
-<<<<<<< HEAD
 	Filter             Filter        // Container filter.
 	Cleanup            bool          // Remove old images if true.
 	NoRestart          bool          // Skip restarts if true.
@@ -21,23 +20,7 @@
 	LifecycleGID       int           // Default GID for lifecycle hooks.
 	CPUCopyMode        string        // CPU copy mode for container recreation.
 	RunOnce            bool          // Run once mode if true.
+	SkipSelfUpdate     bool          // Skip Watchtower self-update if true.
 	DiskSpaceMaximum   string        // Maximum disk space for checking before updates.
 	DiskSpaceThreshold string        // Minimum disk space threshold.
-=======
-	Filter           Filter        // Container filter.
-	Cleanup          bool          // Remove old images if true.
-	NoRestart        bool          // Skip restarts if true.
-	Timeout          time.Duration // Update timeout.
-	MonitorOnly      bool          // Monitor without updating if true.
-	NoPull           bool          // Skip image pulls if true.
-	LifecycleHooks   bool          // Enable lifecycle hooks if true.
-	RollingRestart   bool          // Use rolling restart if true.
-	LabelPrecedence  bool          // Prioritize labels if true.
-	PullFailureDelay time.Duration // Delay after failed self-update pull.
-	LifecycleUID     int           // Default UID for lifecycle hooks.
-	LifecycleGID     int           // Default GID for lifecycle hooks.
-	CPUCopyMode      string        // CPU copy mode for container recreation.
-	RunOnce          bool          // Run once mode if true.
-	SkipSelfUpdate   bool          // Skip Watchtower self-update if true.
->>>>>>> 067fdff2
 }