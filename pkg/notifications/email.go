--- conflicted
+++ resolved
@@ -64,11 +64,7 @@
 	})
 	clog.Debug("Initializing email notifier from flags")
 
-<<<<<<< HEAD
-	// Only log sensitive fields (user, password) at trace level
-=======
 	// Log sensitive fields only at trace level.
->>>>>>> 388c1f49
 	if logrus.IsLevelEnabled(logrus.TraceLevel) {
 		clog.WithFields(logrus.Fields{
 			"user":     user,
@@ -106,11 +102,7 @@
 	})
 	clog.Debug("Generating SMTP URL")
 
-<<<<<<< HEAD
-	// Validate port range (0-65535)
-=======
 	// Validate port range (0-65535).
->>>>>>> 388c1f49
 	if e.Port < 0 || e.Port > 65535 {
 		clog.WithField("port", e.Port).Debug("Invalid SMTP port")
 
