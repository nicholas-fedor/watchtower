--- conflicted
+++ resolved
@@ -20,27 +20,16 @@
 	"github.com/nicholas-fedor/watchtower/pkg/types"
 )
 
-<<<<<<< HEAD
-const (
-	shoutrrrType = "shoutrrr"
-)
-
-// initialEntriesCapacity defines the initial capacity for the entries slice in the Shoutrrr notifier.
-=======
 // shoutrrrType is the identifier for Shoutrrr notifications.
 const shoutrrrType = "shoutrrr"
 
 // initialEntriesCapacity defines the initial capacity for the entries slice in the Shoutrrr notifier.
 //
->>>>>>> 388c1f49
 // It sets a reasonable default for expected log entry batch sizes.
 const initialEntriesCapacity = 10
 
 // LocalLog is a logrus logger that does not send entries as notifications.
-<<<<<<< HEAD
-=======
-//
->>>>>>> 388c1f49
+//
 // It’s used for internal logging to avoid notification loops.
 var LocalLog = logrus.WithField("notify", "no")
 
@@ -123,15 +112,6 @@
 	go sendNotifications(n)
 }
 
-<<<<<<< HEAD
-// createNotifier initializes a new Shoutrrr notifier for sending notifications through multiple services.
-// It configures the notifier with the provided URLs, log level, template string, and static data, setting up
-// a router using shoutrrr.NewSender to handle message delivery. The function parses the template string
-// or falls back to a default if parsing fails or no template is provided, supporting both legacy (log-only)
-// and full report modes. It optionally enables stdout logging if specified, otherwise directs Shoutrrr logs
-// to the logrus trace level. The notifier is returned fully initialized with channels for message queuing
-// and parameters like a custom title if present in the static data.
-=======
 // createNotifier initializes a Shoutrrr notifier.
 //
 // Parameters:
@@ -145,7 +125,6 @@
 //
 // Returns:
 //   - *shoutrrrTypeNotifier: Initialized notifier.
->>>>>>> 388c1f49
 func createNotifier(
 	urls []string,
 	level logrus.Level,
@@ -236,19 +215,12 @@
 		dataSource = data.Entries // Use entries only for legacy mode.
 	}
 
-<<<<<<< HEAD
-	if err := n.template.Execute(&body, templateData); err != nil {
-		LocalLog.WithError(err).Debug("Failed to execute notification template")
-
-		return "", fmt.Errorf("failed to execute notification template: %w", err)
-=======
 	// Execute template with data.
 	err := n.template.Execute(&body, dataSource)
 	if err != nil {
 		LocalLog.WithError(err).Debug("Template execution failed")
 
 		return "", fmt.Errorf("failed to execute template: %w", err)
->>>>>>> 388c1f49
 	}
 
 	return body.String(), nil
@@ -359,17 +331,6 @@
 
 	var err error
 
-<<<<<<< HEAD
-	// If we succeed in getting a non-empty template configuration try to parse the template string.
-	if tplString != "" {
-		tpl, err = tplBase.Parse(tplString)
-		if err != nil {
-			LocalLog.WithError(err).Debug("Failed to parse notification template string")
-
-			return nil, fmt.Errorf("failed to parse notification template string: %w", err)
-		}
-	}
-=======
 	// Parse provided template or use default based on presence of tplString.
 	switch {
 	case tplString != "":
@@ -377,7 +338,6 @@
 		tpl, err = tplBase.Parse(tplString)
 		if err != nil {
 			LocalLog.WithError(err).Debug("Parse failed")
->>>>>>> 388c1f49
 
 			return nil, fmt.Errorf("failed to parse template: %w", err)
 		}
