// Package notifications provides mechanisms for sending notifications via various services.
// This file implements Slack notification functionality with webhook support.
package notifications

import (
	"fmt"
	"strings"

	"github.com/nicholas-fedor/shoutrrr/pkg/services/discord"
	"github.com/nicholas-fedor/shoutrrr/pkg/services/slack"
	"github.com/sirupsen/logrus"
	"github.com/spf13/cobra"

	"github.com/nicholas-fedor/watchtower/pkg/types"
)

// slackType is the identifier for Slack notifications.
const slackType = "slack"

// slackTypeNotifier handles Slack notifications via webhook.
//
// It supports custom username, channel, and icons.
type slackTypeNotifier struct {
	HookURL   string // Slack webhook URL.
	Username  string // Notification username.
	Channel   string // Target channel (unused in webhook mode).
	IconEmoji string // Emoji icon for messages.
	IconURL   string // URL icon for messages.
}

// newSlackNotifier creates a Slack notifier from command-line flags.
//
// Parameters:
//   - c: Cobra command with flags.
//
// Returns:
//   - types.ConvertibleNotifier: New Slack notifier instance.
func newSlackNotifier(c *cobra.Command) types.ConvertibleNotifier {
	flags := c.Flags()

	// Extract Slack configuration from flags.
	hookURL, _ := flags.GetString("notification-slack-hook-url")
	userName, _ := flags.GetString("notification-slack-identifier")
	channel, _ := flags.GetString("notification-slack-channel")
	emoji, _ := flags.GetString("notification-slack-icon-emoji")
	iconURL, _ := flags.GetString("notification-slack-icon-url")

	clog := logrus.WithFields(logrus.Fields{
		"hook_url": hookURL,
		"username": userName,
		"channel":  channel,
		"emoji":    emoji,
		"icon_url": iconURL,
	})
	clog.Debug("Initializing Slack notifier")

	notifier := &slackTypeNotifier{
		HookURL:   hookURL,
		Username:  userName,
		Channel:   channel,
		IconEmoji: emoji,
		IconURL:   iconURL,
	}

	return notifier
}

// GetURL generates the Slack webhook URL for the notifier.
//
// Parameters:
//   - c: Cobra command (unused here).
//
// Returns:
//   - string: Service URL (Slack or Discord).
//   - error: Non-nil if token parsing fails, nil on success.
func (s *slackTypeNotifier) GetURL(_ *cobra.Command) (string, error) {
	clog := logrus.WithField("hook_url", s.HookURL)
	clog.Debug("Generating Slack service URL")

<<<<<<< HEAD
=======
	// Normalize URL and split parts.
>>>>>>> 388c1f49
	trimmedURL := strings.TrimRight(s.HookURL, "/")
	trimmedURL = strings.TrimPrefix(trimmedURL, "https://")
	parts := strings.Split(trimmedURL, "/")

	// Handle Discord wrapper URLs.
	if parts[0] == "discord.com" || parts[0] == "discordapp.com" {
		clog.Debug("Detected a discord slack wrapper URL, using shoutrrr discord service")

		conf := &discord.Config{
			WebhookID:  parts[len(parts)-3],
			Token:      parts[len(parts)-2],
			Color:      ColorInt,
			SplitLines: true,
			Username:   s.Username,
		}

		if s.IconURL != "" {
			conf.Avatar = s.IconURL
		}

		urlStr := conf.GetURL().String()
		clog.WithField("service_url", urlStr).Debug("Generated Discord service URL")

		return urlStr, nil
	}

	// Extract Slack webhook token.
	webhookToken := strings.Replace(s.HookURL, "https://hooks.slack.com/services/", "", 1)

	// Configure Slack settings.
	conf := &slack.Config{
		BotName: s.Username,
		Color:   ColorHex,
		Channel: "webhook",
	}

	if s.IconURL != "" {
		conf.Icon = s.IconURL
	} else if s.IconEmoji != "" {
		conf.Icon = s.IconEmoji
	}

	// Set webhook token.
	if err := conf.Token.SetFromProp(webhookToken); err != nil {
		clog.WithError(err).Debug("Failed to set Slack webhook token")

		return "", fmt.Errorf("failed to set Slack webhook token: %w", err)
	}

	urlStr := conf.GetURL().String()
	clog.WithField("service_url", urlStr).Debug("Generated Slack service URL")

	return urlStr, nil
}<|MERGE_RESOLUTION|>--- conflicted
+++ resolved
@@ -77,10 +77,7 @@
 	clog := logrus.WithField("hook_url", s.HookURL)
 	clog.Debug("Generating Slack service URL")
 
-<<<<<<< HEAD
-=======
 	// Normalize URL and split parts.
->>>>>>> 388c1f49
 	trimmedURL := strings.TrimRight(s.HookURL, "/")
 	trimmedURL = strings.TrimPrefix(trimmedURL, "https://")
 	parts := strings.Split(trimmedURL, "/")
