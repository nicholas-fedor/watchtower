--- conflicted
+++ resolved
@@ -48,11 +48,7 @@
 	})
 	clog.Debug("Initializing Gotify notifier")
 
-<<<<<<< HEAD
-	// Log token at trace level for sensitivity
-=======
 	// Log token only at trace level for security.
->>>>>>> 388c1f49
 	if logrus.IsLevelEnabled(logrus.TraceLevel) {
 		clog.WithField("token", token).Trace("Gotify notifier token loaded")
 	}
@@ -64,10 +60,6 @@
 	}
 }
 
-<<<<<<< HEAD
-// getGotifyToken retrieves and validates the Gotify token from flags.
-// It returns the token or exits with a fatal error if empty.
-=======
 // getGotifyToken retrieves the Gotify token from flags.
 //
 // Parameters:
@@ -75,15 +67,11 @@
 //
 // Returns:
 //   - string: Token value (fatal if empty).
->>>>>>> 388c1f49
 func getGotifyToken(flags *pflag.FlagSet) string {
 	gotifyToken, _ := flags.GetString("notification-gotify-token")
 	clog := logrus.WithField("flag", "notification-gotify-token")
 
-<<<<<<< HEAD
-=======
 	// Fatal error if token is missing.
->>>>>>> 388c1f49
 	if len(gotifyToken) < 1 {
 		clog.Fatal(
 			"Gotify token is empty; required argument --notification-gotify-token(cli) or WATCHTOWER_NOTIFICATION_GOTIFY_TOKEN(env) is empty",
@@ -109,28 +97,19 @@
 		"url":  gotifyURL,
 	})
 
-<<<<<<< HEAD
-=======
 	// Fatal error if URL is missing.
->>>>>>> 388c1f49
 	if len(gotifyURL) < 1 {
 		clog.Fatal(
 			"Gotify URL is empty; required argument --notification-gotify-url(cli) or WATCHTOWER_NOTIFICATION_GOTIFY_URL(env) is empty",
 		)
 	}
 
-<<<<<<< HEAD
-=======
 	// Validate URL scheme.
->>>>>>> 388c1f49
 	if !strings.HasPrefix(gotifyURL, "http://") && !strings.HasPrefix(gotifyURL, "https://") {
 		clog.Fatal("Gotify URL must start with \"http://\" or \"https://\"")
 	}
 
-<<<<<<< HEAD
-=======
 	// Warn if using insecure HTTP.
->>>>>>> 388c1f49
 	if strings.HasPrefix(gotifyURL, "http://") {
 		clog.Warn("Using an HTTP URL for Gotify is insecure")
 	}
@@ -152,10 +131,7 @@
 	clog := logrus.WithField("url", n.gotifyURL)
 	clog.Debug("Generating Gotify service URL")
 
-<<<<<<< HEAD
-=======
 	// Parse the API URL.
->>>>>>> 388c1f49
 	apiURL, err := url.Parse(n.gotifyURL)
 	if err != nil {
 		clog.WithError(err).Debug("Failed to parse Gotify URL")
