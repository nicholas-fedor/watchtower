--- conflicted
+++ resolved
@@ -83,10 +83,7 @@
 	prefixes := []string{"sha256:"}
 	for _, prefix := range prefixes {
 		if strings.HasPrefix(digest, prefix) {
-<<<<<<< HEAD
-=======
 			// Trim the prefix to get the raw digest value.
->>>>>>> 388c1f49
 			normalized := strings.TrimPrefix(digest, prefix)
 			logrus.WithFields(logrus.Fields{
 				"original":   digest,
