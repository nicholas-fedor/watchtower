// Package registry provides utilities for interacting with container registries in Watchtower.
// It handles authentication, pull option configuration, and API consumption checks for registry operations.
package registry

import (
	"encoding/base64"
	"encoding/json"
	"errors"
	"fmt"
	"os"

	"github.com/sirupsen/logrus"

	dockerCliConfig "github.com/docker/cli/cli/config"
	dockerConfigConfigfile "github.com/docker/cli/cli/config/configfile"
	dockerConfigCredentials "github.com/docker/cli/cli/config/credentials"
	dockerConfigTypes "github.com/docker/cli/cli/config/types"

	"github.com/nicholas-fedor/watchtower/pkg/registry/helpers"
)

// Errors for registry authentication operations.
var (
	// errUnsetRegAuthVars indicates registry auth environment variables (REPO_USER, REPO_PASS) are not set.
	errUnsetRegAuthVars = errors.New(
		"registry auth environment variables (REPO_USER, REPO_PASS) not set",
	)
	// errFailedGetRegistryAddress indicates a failure to extract the registry address from an image reference.
	errFailedGetRegistryAddress = errors.New("failed to get registry address")
	// errFailedLoadDockerConfig indicates a failure to load the Docker configuration file.
	errFailedLoadDockerConfig = errors.New("failed to load Docker config")
	// errFailedMarshalAuthConfig indicates a failure to marshal the auth config to JSON.
	errFailedMarshalAuthConfig = errors.New("failed to marshal auth config to JSON")
)

// EncodedAuth attempts to retrieve encoded authentication credentials for a given image reference.
//
// It checks environment variables first, then falls back to the Docker config file if needed.
//
// Parameters:
//   - ref: Image reference string (e.g., "docker.io/library/alpine").
//
// Returns:
//   - string: Base64-encoded auth string if successful, empty if none found.
//   - error: Non-nil if both methods fail, nil on success or if no auth is available.
func EncodedAuth(ref string) (string, error) {
<<<<<<< HEAD
=======
	// Set up logging fields for tracking.
>>>>>>> 388c1f49
	fields := logrus.Fields{
		"image_ref": ref,
	}

	logrus.WithFields(fields).Debug("Attempting to retrieve auth credentials")

<<<<<<< HEAD
	auth, err := EncodedEnvAuth()
	if err != nil {
=======
	// Try environment variables first.
	auth, err := EncodedEnvAuth()
	if err != nil {
		// Fallback to config file if env vars are unavailable.
>>>>>>> 388c1f49
		logrus.WithError(err).
			WithFields(fields).
			Debug("Environment auth not available, trying config file")

		auth, err = EncodedConfigAuth(ref)
	}

	if err == nil {
		logrus.WithFields(fields).Debug("Successfully retrieved auth credentials")
	}

	return auth, err
}

// EncodedEnvAuth checks for REPO_USER and REPO_PASS environment variables and encodes them.
//
// It returns an error if these variables are not set.
//
// Returns:
//   - string: Base64-encoded auth string if credentials are found.
//   - error: Non-nil if env vars are missing, nil on success.
func EncodedEnvAuth() (string, error) {
	// Retrieve username and password from environment.
	username := os.Getenv("REPO_USER")
	password := os.Getenv("REPO_PASS")

	// Check if both variables are set.
	if username != "" && password != "" {
		auth := dockerConfigTypes.AuthConfig{
			Username: username,
			Password: password,
		}

		logrus.WithFields(logrus.Fields{
			"username": username,
		}).Debug("Loaded auth credentials from environment")

<<<<<<< HEAD
		// Log password only in trace mode
=======
		// Log sensitive password only in trace mode.
>>>>>>> 388c1f49
		if logrus.GetLevel() == logrus.TraceLevel {
			logrus.WithFields(logrus.Fields{
				"username": username,
				"password": password,
			}).Trace("Using environment credentials")
		}

		// Encode and return the auth config.
		return EncodeAuth(auth)
	}

<<<<<<< HEAD
=======
	// Return error if variables are missing.
>>>>>>> 388c1f49
	logrus.Debug("Environment auth variables not set")

	return "", errUnsetRegAuthVars
}

// EncodedConfigAuth retrieves authentication credentials from the Docker config file.
//
// The Docker config must be mounted on the container.
//
// Parameters:
//   - imageRef: Image reference string for registry lookup.
//
// Returns:
//   - string: Base64-encoded auth string if found, empty if none.
//   - error: Non-nil if config loading or address retrieval fails, nil on success or if no auth is found.
func EncodedConfigAuth(imageRef string) (string, error) {
<<<<<<< HEAD
=======
	// Set up logging fields for tracking.
>>>>>>> 388c1f49
	fields := logrus.Fields{
		"image_ref": imageRef,
	}

<<<<<<< HEAD
=======
	// Get the registry server address from the image reference.
>>>>>>> 388c1f49
	server, err := helpers.GetRegistryAddress(imageRef)
	if err != nil {
		logrus.WithError(err).WithFields(fields).Debug("Failed to get registry address")

		return "", fmt.Errorf("%w: %w", errFailedGetRegistryAddress, err)
	}

	// Use DOCKER_CONFIG env var or default to root directory.
	configDir := os.Getenv("DOCKER_CONFIG")
	if configDir == "" {
		configDir = "/"

		logrus.WithFields(fields).Debug("No DOCKER_CONFIG set, using default directory")
	}

	// Load the Docker config file from the specified directory.
	configFile, err := dockerCliConfig.Load(configDir)
	if err != nil {
		logrus.WithError(err).
			WithFields(fields).
			WithField("config_dir", configDir).
			Debug("Failed to load Docker config")

		return "", fmt.Errorf("%w: %w", errFailedLoadDockerConfig, err)
	}

	// Retrieve credentials from the config’s store.
	credStore := CredentialsStore(*configFile)
	auth, _ := credStore.Get(server)

	// Return empty string if no credentials are found.
	if auth == (dockerConfigTypes.AuthConfig{}) {
		logrus.WithFields(fields).WithFields(logrus.Fields{
			"server":      server,
			"config_file": configFile.Filename,
		}).Debug("No credentials found in config")

		return "", nil
	}

<<<<<<< HEAD
=======
	// Log successful credential retrieval, hiding password unless in trace mode.
>>>>>>> 388c1f49
	logrus.WithFields(fields).WithFields(logrus.Fields{
		"username":    auth.Username,
		"server":      server,
		"config_file": configFile.Filename,
	}).Debug("Loaded auth credentials from config")

	// Log password only in trace mode
	if logrus.GetLevel() == logrus.TraceLevel {
		logrus.WithFields(fields).WithFields(logrus.Fields{
			"username": auth.Username,
			"password": auth.Password,
			"server":   server,
		}).Trace("Using config credentials")
	}

<<<<<<< HEAD
=======
	// Encode and return the auth config.
>>>>>>> 388c1f49
	return EncodeAuth(auth)
}

// CredentialsStore returns a new credentials store based on the configuration file settings.
//
// It selects a native or file-based store depending on the config.
//
// Parameters:
//   - configFile: Docker configuration file.
//
// Returns:
//   - dockerConfigCredentials.Store: Configured credentials store.
func CredentialsStore(configFile dockerConfigConfigfile.ConfigFile) dockerConfigCredentials.Store {
	// Use native store if a credentials store is specified.
	if configFile.CredentialsStore != "" {
		return dockerConfigCredentials.NewNativeStore(&configFile, configFile.CredentialsStore)
	}

	// Default to file-based store otherwise.
	return dockerConfigCredentials.NewFileStore(&configFile)
}

// EncodeAuth Base64 encodes an AuthConfig struct for HTTP transmission.
//
// It marshals the struct to JSON and applies URL-safe base64 encoding.
//
// Parameters:
//   - authConfig: Authentication configuration to encode.
//
// Returns:
//   - string: Base64-encoded auth string if successful.
//   - error: Non-nil if marshaling fails, nil on success.
func EncodeAuth(authConfig dockerConfigTypes.AuthConfig) (string, error) {
<<<<<<< HEAD
=======
	// Set up logging fields with username for tracking.
>>>>>>> 388c1f49
	fields := logrus.Fields{
		"username": authConfig.Username,
	}

<<<<<<< HEAD
=======
	// Marshal the auth config to JSON.
>>>>>>> 388c1f49
	buf, err := json.Marshal(authConfig)
	if err != nil {
		logrus.WithError(err).WithFields(fields).Debug("Failed to marshal auth config to JSON")

		return "", fmt.Errorf("%w: %w", errFailedMarshalAuthConfig, err)
	}

<<<<<<< HEAD
=======
	// Encode the JSON to base64 for safe transmission.
>>>>>>> 388c1f49
	encoded := base64.URLEncoding.EncodeToString(buf)

	logrus.WithFields(fields).Debug("Encoded auth config")

	return encoded, nil
}<|MERGE_RESOLUTION|>--- conflicted
+++ resolved
@@ -44,25 +44,17 @@
 //   - string: Base64-encoded auth string if successful, empty if none found.
 //   - error: Non-nil if both methods fail, nil on success or if no auth is available.
 func EncodedAuth(ref string) (string, error) {
-<<<<<<< HEAD
-=======
 	// Set up logging fields for tracking.
->>>>>>> 388c1f49
 	fields := logrus.Fields{
 		"image_ref": ref,
 	}
 
 	logrus.WithFields(fields).Debug("Attempting to retrieve auth credentials")
 
-<<<<<<< HEAD
-	auth, err := EncodedEnvAuth()
-	if err != nil {
-=======
 	// Try environment variables first.
 	auth, err := EncodedEnvAuth()
 	if err != nil {
 		// Fallback to config file if env vars are unavailable.
->>>>>>> 388c1f49
 		logrus.WithError(err).
 			WithFields(fields).
 			Debug("Environment auth not available, trying config file")
@@ -100,11 +92,7 @@
 			"username": username,
 		}).Debug("Loaded auth credentials from environment")
 
-<<<<<<< HEAD
-		// Log password only in trace mode
-=======
 		// Log sensitive password only in trace mode.
->>>>>>> 388c1f49
 		if logrus.GetLevel() == logrus.TraceLevel {
 			logrus.WithFields(logrus.Fields{
 				"username": username,
@@ -116,10 +104,7 @@
 		return EncodeAuth(auth)
 	}
 
-<<<<<<< HEAD
-=======
 	// Return error if variables are missing.
->>>>>>> 388c1f49
 	logrus.Debug("Environment auth variables not set")
 
 	return "", errUnsetRegAuthVars
@@ -136,18 +121,12 @@
 //   - string: Base64-encoded auth string if found, empty if none.
 //   - error: Non-nil if config loading or address retrieval fails, nil on success or if no auth is found.
 func EncodedConfigAuth(imageRef string) (string, error) {
-<<<<<<< HEAD
-=======
 	// Set up logging fields for tracking.
->>>>>>> 388c1f49
 	fields := logrus.Fields{
 		"image_ref": imageRef,
 	}
 
-<<<<<<< HEAD
-=======
 	// Get the registry server address from the image reference.
->>>>>>> 388c1f49
 	server, err := helpers.GetRegistryAddress(imageRef)
 	if err != nil {
 		logrus.WithError(err).WithFields(fields).Debug("Failed to get registry address")
@@ -188,10 +167,7 @@
 		return "", nil
 	}
 
-<<<<<<< HEAD
-=======
 	// Log successful credential retrieval, hiding password unless in trace mode.
->>>>>>> 388c1f49
 	logrus.WithFields(fields).WithFields(logrus.Fields{
 		"username":    auth.Username,
 		"server":      server,
@@ -207,10 +183,7 @@
 		}).Trace("Using config credentials")
 	}
 
-<<<<<<< HEAD
-=======
 	// Encode and return the auth config.
->>>>>>> 388c1f49
 	return EncodeAuth(auth)
 }
 
@@ -244,18 +217,12 @@
 //   - string: Base64-encoded auth string if successful.
 //   - error: Non-nil if marshaling fails, nil on success.
 func EncodeAuth(authConfig dockerConfigTypes.AuthConfig) (string, error) {
-<<<<<<< HEAD
-=======
 	// Set up logging fields with username for tracking.
->>>>>>> 388c1f49
 	fields := logrus.Fields{
 		"username": authConfig.Username,
 	}
 
-<<<<<<< HEAD
-=======
 	// Marshal the auth config to JSON.
->>>>>>> 388c1f49
 	buf, err := json.Marshal(authConfig)
 	if err != nil {
 		logrus.WithError(err).WithFields(fields).Debug("Failed to marshal auth config to JSON")
@@ -263,10 +230,7 @@
 		return "", fmt.Errorf("%w: %w", errFailedMarshalAuthConfig, err)
 	}
 
-<<<<<<< HEAD
-=======
 	// Encode the JSON to base64 for safe transmission.
->>>>>>> 388c1f49
 	encoded := base64.URLEncoding.EncodeToString(buf)
 
 	logrus.WithFields(fields).Debug("Encoded auth config")
