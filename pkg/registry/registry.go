// Package registry provides utilities for interacting with container registries in Watchtower.
// It handles authentication, pull option configuration, and API consumption checks for registry operations.
package registry

import (
	"context"
	"errors"
	"fmt"

	"github.com/distribution/reference"
	"github.com/docker/docker/api/types/image"
	"github.com/sirupsen/logrus"

	"github.com/nicholas-fedor/watchtower/pkg/registry/helpers"
	"github.com/nicholas-fedor/watchtower/pkg/types"
)

// Errors for registry operations.
var (
	// errFailedGetAuth indicates a failure to retrieve authentication credentials for an image.
	errFailedGetAuth = errors.New("failed to get authentication credentials")
)

// GetPullOptions creates a struct with all options needed for pulling images from a registry.
//
// It retrieves encoded authentication credentials and configures pull options with a privilege function.
//
// Parameters:
//   - imageName: Name of the image to pull (e.g., "docker.io/library/alpine").
//
// Returns:
//   - image.PullOptions: Configured pull options if successful.
//   - error: Non-nil if auth retrieval fails, nil on success.
func GetPullOptions(imageName string) (image.PullOptions, error) {
<<<<<<< HEAD
=======
	// Set up logging fields for consistent tracking.
>>>>>>> 388c1f49
	fields := logrus.Fields{
		"image": imageName,
	}

	logrus.WithFields(fields).Debug("Retrieving pull options")

<<<<<<< HEAD
=======
	// Fetch encoded auth credentials for the image.
>>>>>>> 388c1f49
	auth, err := EncodedAuth(imageName)
	if err != nil {
		logrus.WithError(err).WithFields(fields).Debug("Failed to get authentication credentials")

		return image.PullOptions{}, fmt.Errorf("%w: %w", errFailedGetAuth, err)
	}

	// Return empty options if no auth is available.
	if auth == "" {
		logrus.WithFields(fields).Debug("No authentication credentials found")

		return image.PullOptions{}, nil
	}

<<<<<<< HEAD
	// Log auth value only in trace mode to avoid leaking credentials
=======
	// Log auth details only in trace mode to protect sensitive data.
>>>>>>> 388c1f49
	if logrus.GetLevel() == logrus.TraceLevel {
		logrus.WithFields(fields).WithFields(logrus.Fields{
			"auth": auth,
		}).Trace("Retrieved authentication credentials")
	}

<<<<<<< HEAD
=======
	// Configure pull options with auth and a default privilege handler.
>>>>>>> 388c1f49
	pullOptions := image.PullOptions{
		RegistryAuth:  auth,
		PrivilegeFunc: DefaultAuthHandler,
	}

	logrus.WithFields(fields).Debug("Configured pull options")

	return pullOptions, nil
}

// DefaultAuthHandler is a privilege function called when initial authentication fails.
<<<<<<< HEAD
// It logs the rejection and returns an empty string to retry the request without authentication,
// as retrying with the same credentials used in AuthConfig is unlikely to succeed.
func DefaultAuthHandler(_ context.Context) (string, error) {
=======
//
// It retries the request without credentials, as reusing the same auth is unlikely to succeed.
//
// Parameters:
//   - ctx: Context for request lifecycle control (unused here).
//
// Returns:
//   - string: Empty string to indicate no new credentials.
//   - error: Always nil, as no further action is taken.
func DefaultAuthHandler(_ context.Context) (string, error) {
	// Log the auth rejection and proceed without credentials.
>>>>>>> 388c1f49
	logrus.Debug("Authentication rejected, retrying without credentials")

	return "", nil
}

// WarnOnAPIConsumption determines whether to warn about API consumption for a container’s registry.
//
// It returns true for registries supporting HEAD requests (e.g., Docker Hub, GHCR) or if parsing fails.
//
// Parameters:
//   - container: Container with image info for registry check.
//
// Returns:
//   - bool: True if a warning is warranted, false otherwise.
func WarnOnAPIConsumption(container types.Container) bool {
<<<<<<< HEAD
=======
	// Set up logging fields for tracking.
>>>>>>> 388c1f49
	fields := logrus.Fields{
		"container": container.Name(),
		"image":     container.ImageName(),
	}

<<<<<<< HEAD
=======
	// Parse the image name into a normalized reference.
>>>>>>> 388c1f49
	normalizedRef, err := reference.ParseNormalizedNamed(container.ImageName())
	if err != nil {
		logrus.WithError(err).
			WithFields(fields).
			Debug("Failed to parse image reference, assuming API consumption")

		return true
	}

	// Extract the registry host from the reference.
	containerHost, err := helpers.GetRegistryAddress(normalizedRef.Name())
	if err != nil {
		logrus.WithError(err).
			WithFields(fields).
			Debug("Failed to get registry address, assuming API consumption")

		return true
	}

	// Check if the registry is known to support HEAD requests.
	if containerHost == helpers.DefaultRegistryHost || containerHost == "ghcr.io" {
		logrus.WithFields(fields).WithFields(logrus.Fields{
			"host": containerHost,
		}).Debug("Registry supports HEAD requests, warning on API consumption")

		return true
	}

<<<<<<< HEAD
=======
	// No warning if registry behavior is unknown.
>>>>>>> 388c1f49
	logrus.WithFields(fields).WithFields(logrus.Fields{
		"host": containerHost,
	}).Debug("Registry behavior unknown, no API consumption warning")

	return false
}<|MERGE_RESOLUTION|>--- conflicted
+++ resolved
@@ -32,20 +32,14 @@
 //   - image.PullOptions: Configured pull options if successful.
 //   - error: Non-nil if auth retrieval fails, nil on success.
 func GetPullOptions(imageName string) (image.PullOptions, error) {
-<<<<<<< HEAD
-=======
 	// Set up logging fields for consistent tracking.
->>>>>>> 388c1f49
 	fields := logrus.Fields{
 		"image": imageName,
 	}
 
 	logrus.WithFields(fields).Debug("Retrieving pull options")
 
-<<<<<<< HEAD
-=======
 	// Fetch encoded auth credentials for the image.
->>>>>>> 388c1f49
 	auth, err := EncodedAuth(imageName)
 	if err != nil {
 		logrus.WithError(err).WithFields(fields).Debug("Failed to get authentication credentials")
@@ -60,21 +54,14 @@
 		return image.PullOptions{}, nil
 	}
 
-<<<<<<< HEAD
-	// Log auth value only in trace mode to avoid leaking credentials
-=======
 	// Log auth details only in trace mode to protect sensitive data.
->>>>>>> 388c1f49
 	if logrus.GetLevel() == logrus.TraceLevel {
 		logrus.WithFields(fields).WithFields(logrus.Fields{
 			"auth": auth,
 		}).Trace("Retrieved authentication credentials")
 	}
 
-<<<<<<< HEAD
-=======
 	// Configure pull options with auth and a default privilege handler.
->>>>>>> 388c1f49
 	pullOptions := image.PullOptions{
 		RegistryAuth:  auth,
 		PrivilegeFunc: DefaultAuthHandler,
@@ -86,11 +73,6 @@
 }
 
 // DefaultAuthHandler is a privilege function called when initial authentication fails.
-<<<<<<< HEAD
-// It logs the rejection and returns an empty string to retry the request without authentication,
-// as retrying with the same credentials used in AuthConfig is unlikely to succeed.
-func DefaultAuthHandler(_ context.Context) (string, error) {
-=======
 //
 // It retries the request without credentials, as reusing the same auth is unlikely to succeed.
 //
@@ -102,7 +84,6 @@
 //   - error: Always nil, as no further action is taken.
 func DefaultAuthHandler(_ context.Context) (string, error) {
 	// Log the auth rejection and proceed without credentials.
->>>>>>> 388c1f49
 	logrus.Debug("Authentication rejected, retrying without credentials")
 
 	return "", nil
@@ -118,19 +99,13 @@
 // Returns:
 //   - bool: True if a warning is warranted, false otherwise.
 func WarnOnAPIConsumption(container types.Container) bool {
-<<<<<<< HEAD
-=======
 	// Set up logging fields for tracking.
->>>>>>> 388c1f49
 	fields := logrus.Fields{
 		"container": container.Name(),
 		"image":     container.ImageName(),
 	}
 
-<<<<<<< HEAD
-=======
 	// Parse the image name into a normalized reference.
->>>>>>> 388c1f49
 	normalizedRef, err := reference.ParseNormalizedNamed(container.ImageName())
 	if err != nil {
 		logrus.WithError(err).
@@ -159,10 +134,7 @@
 		return true
 	}
 
-<<<<<<< HEAD
-=======
 	// No warning if registry behavior is unknown.
->>>>>>> 388c1f49
 	logrus.WithFields(fields).WithFields(logrus.Fields{
 		"host": containerHost,
 	}).Debug("Registry behavior unknown, no API consumption warning")
