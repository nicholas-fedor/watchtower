package container

import (
	"errors"
	"fmt"
	"strconv"

	"github.com/sirupsen/logrus"

	"github.com/nicholas-fedor/watchtower/pkg/types"
)

// Watchtower-specific labels identify containers managed by Watchtower and their configurations.
const (
	// watchtowerLabel marks a container as the Watchtower instance itself when set to "true".
	watchtowerLabel = "com.centurylinklabs.watchtower"
	// signalLabel specifies a custom stop signal for the container (e.g., "SIGTERM").
	signalLabel = "com.centurylinklabs.watchtower.stop-signal"
	// enableLabel indicates whether Watchtower should manage this container (true/false).
	enableLabel = "com.centurylinklabs.watchtower.enable"
	// monitorOnlyLabel flags the container for monitoring only, without updates (true/false).
	monitorOnlyLabel = "com.centurylinklabs.watchtower.monitor-only"
	// noPullLabel prevents Watchtower from pulling a new image for this container (true/false).
	noPullLabel = "com.centurylinklabs.watchtower.no-pull"
	// dependsOnLabel lists container names this container depends on, comma-separated.
	dependsOnLabel = "com.centurylinklabs.watchtower.depends-on"
	// zodiacLabel stores the original image name for Zodiac compatibility.
	zodiacLabel = "com.centurylinklabs.zodiac.original-image"
	// scope defines a unique monitoring scope for this Watchtower instance.
	scope = "com.centurylinklabs.watchtower.scope"
)

// Lifecycle hook labels configure commands executed during container update phases.
const (
	// preCheckLabel specifies a command to run before checking for updates.
	preCheckLabel = "com.centurylinklabs.watchtower.lifecycle.pre-check"
	// postCheckLabel specifies a command to run after checking for updates.
	postCheckLabel = "com.centurylinklabs.watchtower.lifecycle.post-check"
	// preUpdateLabel specifies a command to run before updating the container.
	preUpdateLabel = "com.centurylinklabs.watchtower.lifecycle.pre-update"
	// postUpdateLabel specifies a command to run after updating the container.
	postUpdateLabel = "com.centurylinklabs.watchtower.lifecycle.post-update"
	// preUpdateTimeoutLabel sets the timeout (in minutes) for the pre-update command.
	preUpdateTimeoutLabel = "com.centurylinklabs.watchtower.lifecycle.pre-update-timeout"
	// postUpdateTimeoutLabel sets the timeout (in minutes) for the post-update command.
	postUpdateTimeoutLabel = "com.centurylinklabs.watchtower.lifecycle.post-update-timeout"
)

// GetLifecyclePreCheckCommand returns the pre-check command from labels.
//
// Returns:
//   - string: Pre-check command or empty if unset.
func (c Container) GetLifecyclePreCheckCommand() string {
	return c.getLabelValueOrEmpty(preCheckLabel)
}

// GetLifecyclePostCheckCommand returns the post-check command from labels.
//
// Returns:
//   - string: Post-check command or empty if unset.
func (c Container) GetLifecyclePostCheckCommand() string {
	return c.getLabelValueOrEmpty(postCheckLabel)
}

// GetLifecyclePreUpdateCommand returns the pre-update command from labels.
//
// Returns:
//   - string: Pre-update command or empty if unset.
func (c Container) GetLifecyclePreUpdateCommand() string {
	return c.getLabelValueOrEmpty(preUpdateLabel)
}

// GetLifecyclePostUpdateCommand returns the post-update command from labels.
//
// Returns:
//   - string: Post-update command or empty if unset.
func (c Container) GetLifecyclePostUpdateCommand() string {
	return c.getLabelValueOrEmpty(postUpdateLabel)
}

// PreUpdateTimeout returns the pre-update command timeout in minutes.
//
// It defaults to 1 minute if unset or invalid; 0 allows indefinite execution.
//
// Returns:
//   - int: Timeout in minutes.
func (c Container) PreUpdateTimeout() int {
	clog := logrus.WithField("container", c.Name())
	val := c.getLabelValueOrEmpty(preUpdateTimeoutLabel)

<<<<<<< HEAD
=======
	// Use default if label is unset.
>>>>>>> 388c1f49
	if val == "" {
		clog.WithField("label", preUpdateTimeoutLabel).
			Debug("Pre-update timeout not set, using default")

		return 1
	}

<<<<<<< HEAD
=======
	// Parse timeout value.
>>>>>>> 388c1f49
	minutes, err := strconv.Atoi(val)
	if err != nil {
		clog.WithError(err).WithFields(logrus.Fields{
			"label": preUpdateTimeoutLabel,
			"value": val,
		}).Warn("Invalid pre-update timeout value, using default")

		return 1
	}

	clog.WithFields(logrus.Fields{
		"label":   preUpdateTimeoutLabel,
		"minutes": minutes,
	}).Debug("Retrieved pre-update timeout")

	return minutes
}

// PostUpdateTimeout returns the post-update command timeout in minutes.
//
// It defaults to 1 minute if unset or invalid; 0 allows indefinite execution.
//
// Returns:
//   - int: Timeout in minutes.
func (c Container) PostUpdateTimeout() int {
	clog := logrus.WithField("container", c.Name())
	val := c.getLabelValueOrEmpty(postUpdateTimeoutLabel)

<<<<<<< HEAD
=======
	// Use default if label is unset.
>>>>>>> 388c1f49
	if val == "" {
		clog.WithField("label", postUpdateTimeoutLabel).
			Debug("Post-update timeout not set, using default")

		return 1
	}

<<<<<<< HEAD
=======
	// Parse timeout value.
>>>>>>> 388c1f49
	minutes, err := strconv.Atoi(val)
	if err != nil {
		clog.WithError(err).WithFields(logrus.Fields{
			"label": postUpdateTimeoutLabel,
			"value": val,
		}).Warn("Invalid post-update timeout value, using default")

		return 1
	}

	clog.WithFields(logrus.Fields{
		"label":   postUpdateTimeoutLabel,
		"minutes": minutes,
	}).Debug("Retrieved post-update timeout")

	return minutes
}

// Enabled checks if Watchtower should manage the container.
//
// Returns:
//   - bool: True if enabled, false otherwise.
//   - bool: True if label is set, false if absent/invalid.
func (c Container) Enabled() (bool, bool) {
	clog := logrus.WithField("container", c.Name())
	rawBool, ok := c.getLabelValue(enableLabel)

<<<<<<< HEAD
=======
	// Label not set, return default.
>>>>>>> 388c1f49
	if !ok {
		clog.WithField("label", enableLabel).Debug("Enable label not set")

		return false, false
	}

	// Parse enable label value.
	parsedBool, err := strconv.ParseBool(rawBool)
	if err != nil {
		clog.WithError(err).WithFields(logrus.Fields{
			"label": enableLabel,
			"value": rawBool,
		}).Warn("Invalid enable label value")

		return false, false
	}

	clog.WithFields(logrus.Fields{
		"label": enableLabel,
		"value": parsedBool,
	}).Debug("Retrieved enable status")

	return parsedBool, true
}

// IsMonitorOnly determines if the container is monitor-only.
//
// It uses UpdateParams.MonitorOnly and label precedence.
//
// Parameters:
//   - params: Update parameters from types.UpdateParams.
//
// Returns:
//   - bool: True if monitor-only, false otherwise.
func (c Container) IsMonitorOnly(params types.UpdateParams) bool {
	return c.getContainerOrGlobalBool(params.MonitorOnly, monitorOnlyLabel, params.LabelPrecedence)
}

// IsNoPull determines if image pulls should be skipped.
//
// It uses UpdateParams.NoPull and label precedence.
//
// Parameters:
//   - params: Update parameters from types.UpdateParams.
//
// Returns:
//   - bool: True if no-pull, false otherwise.
func (c Container) IsNoPull(params types.UpdateParams) bool {
	return c.getContainerOrGlobalBool(params.NoPull, noPullLabel, params.LabelPrecedence)
}

// Scope retrieves the monitoring scope from labels.
//
// Returns:
//   - string: Scope value if set, empty otherwise.
//   - bool: True if label is set, false if absent.
func (c Container) Scope() (string, bool) {
	clog := logrus.WithField("container", c.Name())
	rawString, ok := c.getLabelValue(scope)

	if !ok {
		clog.WithField("label", scope).Debug("Scope label not set")

		return "", false
	}

	clog.WithFields(logrus.Fields{
		"label": scope,
		"value": rawString,
	}).Debug("Retrieved scope")

	return rawString, true
}

// IsWatchtower identifies if this is the Watchtower container.
//
// Returns:
//   - bool: True if watchtower label is "true", false otherwise.
func (c Container) IsWatchtower() bool {
	clog := logrus.WithField("container", c.Name())
	isWatchtower := ContainsWatchtowerLabel(c.containerInfo.Config.Labels)
	clog.WithField("is_watchtower", isWatchtower).Debug("Checked if container is Watchtower")

	return isWatchtower
}

// StopSignal returns the custom stop signal from labels.
//
// Returns:
//   - string: Signal value or empty if unset.
func (c Container) StopSignal() string {
	clog := logrus.WithField("container", c.Name())
	signal := c.getLabelValueOrEmpty(signalLabel)

	if signal == "" {
		clog.WithField("label", signalLabel).Debug("Stop signal not set")
	} else {
		clog.WithFields(logrus.Fields{
			"label":  signalLabel,
			"signal": signal,
		}).Debug("Retrieved stop signal")
	}
<<<<<<< HEAD

	return signal
}
=======
>>>>>>> 388c1f49

	return signal
}

// ContainsWatchtowerLabel checks if the container is Watchtower.
//
// Parameters:
//   - labels: Label map to check.
//
// Returns:
//   - bool: True if watchtower label is "true", false otherwise.
func ContainsWatchtowerLabel(labels map[string]string) bool {
	val, ok := labels[watchtowerLabel]

	return ok && val == "true"
}

// getLabelValueOrEmpty retrieves a label’s value or empty string.
//
// Returns:
//   - string: Label value or empty if absent.
func (c Container) getLabelValueOrEmpty(label string) string {
	var clog *logrus.Entry
	if c.containerInfo == nil || c.containerInfo.Config == nil {
		clog = logrus.WithField("container", "<unknown>")
	} else {
		clog = logrus.WithField("container", c.Name())
	}

<<<<<<< HEAD
=======
	// Check for nil metadata.
>>>>>>> 388c1f49
	if c.containerInfo == nil || c.containerInfo.Config == nil ||
		c.containerInfo.Config.Labels == nil {
		clog.WithField("label", label).Debug("No labels available")

		return ""
	}

<<<<<<< HEAD
=======
	// Return label value if present.
>>>>>>> 388c1f49
	if val, ok := c.containerInfo.Config.Labels[label]; ok {
		return val
	}

	clog.WithField("label", label).Debug("Label not found")

	return ""
}

// getLabelValue fetches a label’s value and presence.
//
// Returns:
//   - string: Label value if present.
//   - bool: True if label exists, false otherwise.
func (c Container) getLabelValue(label string) (string, bool) {
	clog := logrus.WithField("container", c.Name())
<<<<<<< HEAD
=======

	// Check for nil metadata.
>>>>>>> 388c1f49
	if c.containerInfo == nil || c.containerInfo.Config == nil ||
		c.containerInfo.Config.Labels == nil {
		clog.WithField("label", label).Debug("No labels available")

		return "", false
	}
<<<<<<< HEAD

	if val, ok := c.containerInfo.Config.Labels[label]; ok {
		clog.WithFields(logrus.Fields{
			"label": label,
			"value": val,
		}).Debug("Retrieved label value")

=======

	// Return value and presence.
	if val, ok := c.containerInfo.Config.Labels[label]; ok {
		clog.WithFields(logrus.Fields{
			"label": label,
			"value": val,
		}).Debug("Retrieved label value")

>>>>>>> 388c1f49
		return val, true
	}

	clog.WithField("label", label).Debug("Label not found")

	return "", false
}

// getBoolLabelValue parses a label as a boolean.
//
// Returns:
//   - bool: Parsed value if valid.
//   - error: Non-nil if parsing fails or label is absent, nil on success.
func (c Container) getBoolLabelValue(label string) (bool, error) {
	clog := logrus.WithField("container", c.Name())
<<<<<<< HEAD
	if c.containerInfo == nil || c.containerInfo.Config == nil ||
		c.containerInfo.Config.Labels == nil {
		clog.WithField("label", label).Debug("No labels available")

		return false, errLabelNotFound
	}

	strVal, ok := c.containerInfo.Config.Labels[label]
	if !ok {
		clog.WithField("label", label).Debug("Label not found")

		return false, errLabelNotFound
	}

	value, err := strconv.ParseBool(strVal)
	if err != nil {
		clog.WithError(err).WithFields(logrus.Fields{
			"label": label,
			"value": strVal,
		}).Warn("Failed to parse boolean label value")

		return false, fmt.Errorf("%w: %s=%q", err, label, strVal)
	}

=======

	// Check for nil metadata.
	if c.containerInfo == nil || c.containerInfo.Config == nil ||
		c.containerInfo.Config.Labels == nil {
		clog.WithField("label", label).Debug("No labels available")

		return false, errLabelNotFound
	}

	// Fetch label value.
	strVal, ok := c.containerInfo.Config.Labels[label]
	if !ok {
		clog.WithField("label", label).Debug("Label not found")

		return false, errLabelNotFound
	}

	// Parse as boolean.
	value, err := strconv.ParseBool(strVal)
	if err != nil {
		clog.WithError(err).WithFields(logrus.Fields{
			"label": label,
			"value": strVal,
		}).Warn("Failed to parse boolean label value")

		return false, fmt.Errorf("%w: %s=%q", err, label, strVal)
	}

>>>>>>> 388c1f49
	clog.WithFields(logrus.Fields{
		"label": label,
		"value": value,
	}).Debug("Parsed boolean label value")

	return value, nil
}

// getContainerOrGlobalBool resolves a boolean from label or global setting.
//
// It respects label precedence if set.
//
// Parameters:
//   - globalVal: Global boolean value.
//   - label: Label to check.
//   - contPrecedence: Whether container label takes precedence.
//
// Returns:
//   - bool: Resolved boolean value.
func (c Container) getContainerOrGlobalBool(
	globalVal bool,
	label string,
	contPrecedence bool,
) bool {
	clog := logrus.WithField("container", c.Name())

<<<<<<< HEAD
=======
	// Fetch container-specific value.
>>>>>>> 388c1f49
	contVal, err := c.getBoolLabelValue(label)
	if err != nil {
		if !errors.Is(err, errLabelNotFound) {
			clog.WithError(err).
				WithField("label", label).
				Warn("Failed to parse label value")
		}

		clog.WithFields(logrus.Fields{
			"label":      label,
			"global_val": globalVal,
		}).Debug("Using global value due to label absence or error")

		return globalVal
	}

	// Apply container precedence if set.
	if contPrecedence {
		clog.WithFields(logrus.Fields{
			"label":      label,
			"cont_val":   contVal,
			"precedence": "container",
		}).Debug("Using container label value with precedence")

		return contVal
	}

<<<<<<< HEAD
=======
	// Combine values if no precedence.
>>>>>>> 388c1f49
	result := contVal || globalVal
	clog.WithFields(logrus.Fields{
		"label":      label,
		"cont_val":   contVal,
		"global_val": globalVal,
		"result":     result,
	}).Debug("Combined container and global values")

	return result
}<|MERGE_RESOLUTION|>--- conflicted
+++ resolved
@@ -88,10 +88,7 @@
 	clog := logrus.WithField("container", c.Name())
 	val := c.getLabelValueOrEmpty(preUpdateTimeoutLabel)
 
-<<<<<<< HEAD
-=======
 	// Use default if label is unset.
->>>>>>> 388c1f49
 	if val == "" {
 		clog.WithField("label", preUpdateTimeoutLabel).
 			Debug("Pre-update timeout not set, using default")
@@ -99,10 +96,7 @@
 		return 1
 	}
 
-<<<<<<< HEAD
-=======
 	// Parse timeout value.
->>>>>>> 388c1f49
 	minutes, err := strconv.Atoi(val)
 	if err != nil {
 		clog.WithError(err).WithFields(logrus.Fields{
@@ -131,10 +125,7 @@
 	clog := logrus.WithField("container", c.Name())
 	val := c.getLabelValueOrEmpty(postUpdateTimeoutLabel)
 
-<<<<<<< HEAD
-=======
 	// Use default if label is unset.
->>>>>>> 388c1f49
 	if val == "" {
 		clog.WithField("label", postUpdateTimeoutLabel).
 			Debug("Post-update timeout not set, using default")
@@ -142,10 +133,7 @@
 		return 1
 	}
 
-<<<<<<< HEAD
-=======
 	// Parse timeout value.
->>>>>>> 388c1f49
 	minutes, err := strconv.Atoi(val)
 	if err != nil {
 		clog.WithError(err).WithFields(logrus.Fields{
@@ -173,10 +161,7 @@
 	clog := logrus.WithField("container", c.Name())
 	rawBool, ok := c.getLabelValue(enableLabel)
 
-<<<<<<< HEAD
-=======
 	// Label not set, return default.
->>>>>>> 388c1f49
 	if !ok {
 		clog.WithField("label", enableLabel).Debug("Enable label not set")
 
@@ -279,12 +264,6 @@
 			"signal": signal,
 		}).Debug("Retrieved stop signal")
 	}
-<<<<<<< HEAD
-
-	return signal
-}
-=======
->>>>>>> 388c1f49
 
 	return signal
 }
@@ -314,10 +293,7 @@
 		clog = logrus.WithField("container", c.Name())
 	}
 
-<<<<<<< HEAD
-=======
 	// Check for nil metadata.
->>>>>>> 388c1f49
 	if c.containerInfo == nil || c.containerInfo.Config == nil ||
 		c.containerInfo.Config.Labels == nil {
 		clog.WithField("label", label).Debug("No labels available")
@@ -325,10 +301,7 @@
 		return ""
 	}
 
-<<<<<<< HEAD
-=======
 	// Return label value if present.
->>>>>>> 388c1f49
 	if val, ok := c.containerInfo.Config.Labels[label]; ok {
 		return val
 	}
@@ -345,26 +318,14 @@
 //   - bool: True if label exists, false otherwise.
 func (c Container) getLabelValue(label string) (string, bool) {
 	clog := logrus.WithField("container", c.Name())
-<<<<<<< HEAD
-=======
 
 	// Check for nil metadata.
->>>>>>> 388c1f49
 	if c.containerInfo == nil || c.containerInfo.Config == nil ||
 		c.containerInfo.Config.Labels == nil {
 		clog.WithField("label", label).Debug("No labels available")
 
 		return "", false
 	}
-<<<<<<< HEAD
-
-	if val, ok := c.containerInfo.Config.Labels[label]; ok {
-		clog.WithFields(logrus.Fields{
-			"label": label,
-			"value": val,
-		}).Debug("Retrieved label value")
-
-=======
 
 	// Return value and presence.
 	if val, ok := c.containerInfo.Config.Labels[label]; ok {
@@ -373,7 +334,6 @@
 			"value": val,
 		}).Debug("Retrieved label value")
 
->>>>>>> 388c1f49
 		return val, true
 	}
 
@@ -389,32 +349,6 @@
 //   - error: Non-nil if parsing fails or label is absent, nil on success.
 func (c Container) getBoolLabelValue(label string) (bool, error) {
 	clog := logrus.WithField("container", c.Name())
-<<<<<<< HEAD
-	if c.containerInfo == nil || c.containerInfo.Config == nil ||
-		c.containerInfo.Config.Labels == nil {
-		clog.WithField("label", label).Debug("No labels available")
-
-		return false, errLabelNotFound
-	}
-
-	strVal, ok := c.containerInfo.Config.Labels[label]
-	if !ok {
-		clog.WithField("label", label).Debug("Label not found")
-
-		return false, errLabelNotFound
-	}
-
-	value, err := strconv.ParseBool(strVal)
-	if err != nil {
-		clog.WithError(err).WithFields(logrus.Fields{
-			"label": label,
-			"value": strVal,
-		}).Warn("Failed to parse boolean label value")
-
-		return false, fmt.Errorf("%w: %s=%q", err, label, strVal)
-	}
-
-=======
 
 	// Check for nil metadata.
 	if c.containerInfo == nil || c.containerInfo.Config == nil ||
@@ -443,7 +377,6 @@
 		return false, fmt.Errorf("%w: %s=%q", err, label, strVal)
 	}
 
->>>>>>> 388c1f49
 	clog.WithFields(logrus.Fields{
 		"label": label,
 		"value": value,
@@ -470,10 +403,7 @@
 ) bool {
 	clog := logrus.WithField("container", c.Name())
 
-<<<<<<< HEAD
-=======
 	// Fetch container-specific value.
->>>>>>> 388c1f49
 	contVal, err := c.getBoolLabelValue(label)
 	if err != nil {
 		if !errors.Is(err, errLabelNotFound) {
@@ -501,10 +431,7 @@
 		return contVal
 	}
 
-<<<<<<< HEAD
-=======
 	// Combine values if no precedence.
->>>>>>> 388c1f49
 	result := contVal || globalVal
 	clog.WithFields(logrus.Fields{
 		"label":      label,
