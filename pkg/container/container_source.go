--- conflicted
+++ resolved
@@ -58,11 +58,7 @@
 		filterArgs.Add("status", "restarting")
 	}
 
-<<<<<<< HEAD
-	// Apply filters based on configured options.
-=======
 	// Fetch containers with applied filters.
->>>>>>> 388c1f49
 	containers, err := api.ContainerList(ctx, dockerContainerType.ListOptions{Filters: filterArgs})
 	if err != nil {
 		clog.WithError(err).Debug("Failed to list containers")
@@ -70,10 +66,7 @@
 		return nil, fmt.Errorf("%w: %w", errListContainersFailed, err)
 	}
 
-<<<<<<< HEAD
-=======
 	// Convert and filter containers.
->>>>>>> 388c1f49
 	hostContainers := []types.Container{}
 
 	for _, runningContainer := range containers {
@@ -109,11 +102,6 @@
 ) (types.Container, error) {
 	ctx := context.Background()
 	clog := logrus.WithField("container_id", containerID)
-<<<<<<< HEAD
-
-	clog.Debug("Inspecting container")
-=======
->>>>>>> 388c1f49
 
 	clog.Debug("Inspecting container")
 
@@ -125,11 +113,7 @@
 		return nil, fmt.Errorf("%w: %w", errInspectContainerFailed, err)
 	}
 
-<<<<<<< HEAD
-	// Resolve network container references.
-=======
 	// Resolve network mode if it references another container.
->>>>>>> 388c1f49
 	netType, netContainerID, found := strings.Cut(string(containerInfo.HostConfig.NetworkMode), ":")
 	if found && netType == "container" {
 		parentContainer, err := api.ContainerInspect(ctx, netContainerID)
@@ -147,11 +131,7 @@
 		}
 	}
 
-<<<<<<< HEAD
-	// Fetch image info, tolerating failure.
-=======
 	// Fetch image info, falling back if it fails.
->>>>>>> 388c1f49
 	imageInfo, err := api.ImageInspect(ctx, containerInfo.Image)
 	if err != nil {
 		clog.WithError(err).Warn("Failed to retrieve image info")
@@ -195,17 +175,10 @@
 	// Stop the container if it’s running.
 	if sourceContainer.IsRunning() {
 		clog.WithField("signal", signal).Info("Stopping container")
-<<<<<<< HEAD
 
 		if err := api.ContainerKill(ctx, string(sourceContainer.ID()), signal); err != nil {
 			clog.WithError(err).Debug("Failed to stop container")
 
-=======
-
-		if err := api.ContainerKill(ctx, string(sourceContainer.ID()), signal); err != nil {
-			clog.WithError(err).Debug("Failed to stop container")
-
->>>>>>> 388c1f49
 			return fmt.Errorf("%w: %w", errStopContainerFailed, err)
 		}
 	}
@@ -255,10 +228,7 @@
 		return nil
 	}
 
-<<<<<<< HEAD
-=======
 	// Remove the container with force and volume options.
->>>>>>> 388c1f49
 	clog.Debug("Removing container")
 
 	err = api.ContainerRemove(ctx, string(sourceContainer.ID()), dockerContainerType.RemoveOptions{
@@ -409,8 +379,6 @@
 }
 
 // filterAliases removes the container’s short ID from the list of aliases.
-<<<<<<< HEAD
-=======
 //
 // Parameters:
 //   - aliases: List of aliases to filter.
@@ -418,7 +386,6 @@
 //
 // Returns:
 //   - []string: Filtered list of aliases.
->>>>>>> 388c1f49
 func filterAliases(aliases []string, shortID string) []string {
 	result := make([]string, 0, len(aliases))
 
@@ -508,17 +475,10 @@
 		"version":     clientVersion,
 		"min_version": minSupportedVersion,
 	})
-<<<<<<< HEAD
-
-	// Log any MAC addresses found in the config
-	foundMac := false
-
-=======
 
 	// Check for MAC addresses in the config.
 	foundMac := false
 
->>>>>>> 388c1f49
 	for networkName, endpoint := range networkConfig.EndpointsConfig {
 		if endpoint.MacAddress != "" {
 			clog.WithFields(logrus.Fields{
@@ -532,21 +492,13 @@
 
 	// Log based on API version and MAC presence.
 	switch {
-<<<<<<< HEAD
-	case versions.LessThan(clientVersion, minSupportedVersion):
-=======
 	case versions.LessThan(clientVersion, minSupportedVersion): // API < v1.44
->>>>>>> 388c1f49
 		if foundMac {
 			clog.Warn("Unexpected MAC address in legacy config")
 		} else {
 			clog.Debug("No MAC address in legacy config, Docker will assign")
 		}
-<<<<<<< HEAD
-	default: // API >= 1.44
-=======
 	default: // API >= v1.44
->>>>>>> 388c1f49
 		if foundMac {
 			clog.Debug("Verified MAC address configuration")
 		} else {
