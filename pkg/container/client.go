--- conflicted
+++ resolved
@@ -109,7 +109,6 @@
 	// If the container has no health check configured, it returns immediately.
 	WaitForContainerHealthy(containerID types.ContainerID, timeout time.Duration) error
 
-<<<<<<< HEAD
 	// BuildImageFromGit builds a Docker image from a Git repository.
 	//
 	// It clones the repository, checks out the specified commit, and builds the image using the Dockerfile.
@@ -119,12 +118,11 @@
 		repoURL, commitHash, imageName string,
 		auth map[string]string,
 	) (types.ImageID, error)
-=======
+
 	// ListAllContainers retrieves a list of all containers from the Docker host, regardless of status.
 	//
 	// Returns all containers without filtering by status or other criteria.
 	ListAllContainers() ([]types.Container, error)
->>>>>>> a4ef49ac
 }
 
 // client is the concrete implementation of the Client interface.
