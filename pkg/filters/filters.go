// Package filters provides filtering logic for Watchtower containers.
// It defines various filter functions to select containers based on names, labels, scopes, and images.
package filters

import (
	"regexp"
	"slices"
	"strings"

	"github.com/sirupsen/logrus"

	"github.com/nicholas-fedor/watchtower/pkg/types"
)

// noScope is the default scope value when none is specified.
const noScope = "none"

<<<<<<< HEAD
// WatchtowerContainersFilter filters only watchtower containers.
=======
// WatchtowerContainersFilter selects only Watchtower containers.
//
// Returns:
//   - bool: True if container is Watchtower, false otherwise.
>>>>>>> 388c1f49
func WatchtowerContainersFilter(c types.FilterableContainer) bool {
	clog := logrus.WithField("container", c.Name())
	isWatchtower := c.IsWatchtower()
	clog.WithField("is_watchtower", isWatchtower).Debug("Filtering for Watchtower container")

	return isWatchtower
}
<<<<<<< HEAD

// NoFilter will not filter out any containers.
func NoFilter(c types.FilterableContainer) bool {
	logrus.WithField("container", c.Name()).Debug("No filter applied")

=======

// NoFilter allows all containers through.
//
// Returns:
//   - bool: Always true.
func NoFilter(c types.FilterableContainer) bool {
	logrus.WithField("container", c.Name()).Debug("No filter applied")

>>>>>>> 388c1f49
	return true
}

// FilterByNames selects containers matching specified names.
//
// Parameters:
//   - names: List of names or regex patterns to match.
//   - baseFilter: Base filter to chain.
//
// Returns:
//   - types.Filter: Filter function combining name check with base filter.
func FilterByNames(names []string, baseFilter types.Filter) types.Filter {
	if len(names) == 0 {
		return baseFilter
	}

	return func(c types.FilterableContainer) bool {
		clog := logrus.WithFields(logrus.Fields{
			"container": c.Name(),
			"names":     names,
		})

		for _, name := range names {
			// Match exact name with or without leading slash.
			if name == c.Name() || name == c.Name()[1:] {
				clog.Debug("Matched container by exact name")

				return baseFilter(c)
			}

			// Try regex match if name is a pattern.
			if re, err := regexp.Compile(name); err == nil {
				indices := re.FindStringIndex(c.Name())
				if indices == nil {
					continue
				}

				start := indices[0]
				end := indices[1]

				if start <= 1 && end >= len(c.Name())-1 {
					clog.Debug("Matched container by regex")

					return baseFilter(c)
				}
			} else {
				clog.WithError(err).Warn("Invalid regex in name filter")
			}
		}

		clog.Debug("Container name did not match any filter")

		return false
	}
}

// FilterByDisableNames excludes containers matching specified names.
//
// Parameters:
//   - disableNames: Names to exclude.
//   - baseFilter: Base filter to chain.
//
// Returns:
//   - types.Filter: Filter function excluding names and applying base filter.
func FilterByDisableNames(disableNames []string, baseFilter types.Filter) types.Filter {
	if len(disableNames) == 0 {
		return baseFilter
	}

	return func(c types.FilterableContainer) bool {
		clog := logrus.WithFields(logrus.Fields{
			"container":    c.Name(),
			"disableNames": disableNames,
		})

		for _, name := range disableNames {
			if name == c.Name() || name == c.Name()[1:] {
				clog.Debug("Container excluded by disable name")

				return false
			}
		}

		clog.Debug("Container not excluded by disable names")

		return baseFilter(c)
	}
}

// FilterByEnableLabel selects containers with enable label set.
//
// Parameters:
//   - baseFilter: Base filter to chain.
//
// Returns:
//   - types.Filter: Filter function requiring enable label and applying base filter.
func FilterByEnableLabel(baseFilter types.Filter) types.Filter {
	return func(c types.FilterableContainer) bool {
<<<<<<< HEAD
		// If label filtering is enabled, containers should only be considered
		// if the label is specifically set.
=======
>>>>>>> 388c1f49
		clog := logrus.WithField("container", c.Name())
		_, ok := c.Enabled()

		if !ok {
			clog.Debug("Container excluded: enable label not set")

			return false
		}

		clog.Debug("Container included: enable label set")

		return baseFilter(c)
	}
}

// FilterByDisabledLabel excludes containers with enable label set to false.
//
// Parameters:
//   - baseFilter: Base filter to chain.
//
// Returns:
//   - types.Filter: Filter function excluding disabled containers and applying base filter.
func FilterByDisabledLabel(baseFilter types.Filter) types.Filter {
	return func(c types.FilterableContainer) bool {
		clog := logrus.WithField("container", c.Name())
		enabledLabel, ok := c.Enabled()

		if ok && !enabledLabel {
			clog.Debug("Container excluded: enable label set to false")

			return false
		}

		clog.Debug("Container not excluded by disabled label")

		return baseFilter(c)
	}
}

// FilterByScope selects containers in a specific scope.
//
// Parameters:
//   - scope: Scope to match.
//   - baseFilter: Base filter to chain.
//
// Returns:
//   - types.Filter: Filter function matching scope and applying base filter.
func FilterByScope(scope string, baseFilter types.Filter) types.Filter {
	return func(c types.FilterableContainer) bool {
		clog := logrus.WithFields(logrus.Fields{
			"container": c.Name(),
			"scope":     scope,
		})

		containerScope, containerHasScope := c.Scope()
		if !containerHasScope || containerScope == "" {
			containerScope = noScope // Default to "none" if unset.
		}

		if containerScope == scope {
			clog.WithField("container_scope", containerScope).Debug("Container matched scope")

			return baseFilter(c)
		}

		clog.WithField("container_scope", containerScope).Debug("Container scope mismatch")

		return false
	}
}

// FilterByImage selects containers with specific images.
//
// Parameters:
//   - images: List of image names to match (without tags).
//   - baseFilter: Base filter to chain.
//
// Returns:
//   - types.Filter: Filter function matching images and applying base filter.
func FilterByImage(images []string, baseFilter types.Filter) types.Filter {
	if images == nil {
		return baseFilter
	}

	return func(c types.FilterableContainer) bool {
		clog := logrus.WithFields(logrus.Fields{
			"container": c.Name(),
			"images":    images,
		})

<<<<<<< HEAD
		image := strings.Split(c.ImageName(), ":")[0]
=======
		image := strings.Split(c.ImageName(), ":")[0] // Strip tag from image name.
>>>>>>> 388c1f49
		if slices.Contains(images, image) {
			clog.WithField("image", image).Debug("Container matched image")

			return baseFilter(c)
		}

		clog.WithField("image", image).Debug("Container image did not match")

		return false
	}
}

// BuildFilter constructs a composite filter for containers.
//
// Parameters:
//   - names: Names to include.
//   - disableNames: Names to exclude.
//   - enableLabel: Require enable label if true.
//   - scope: Scope to match.
//
// Returns:
//   - types.Filter: Combined filter function.
//   - string: Description of the filter.
func BuildFilter(
	names []string,
	disableNames []string,
	enableLabel bool,
	scope string,
) (types.Filter, string) {
	clog := logrus.WithFields(logrus.Fields{
		"names":        names,
		"disableNames": disableNames,
		"enableLabel":  enableLabel,
		"scope":        scope,
	})
	clog.Debug("Building container filter")

<<<<<<< HEAD
=======
	// Start with no filter and chain additional filters.
>>>>>>> 388c1f49
	stringBuilder := strings.Builder{}
	filter := NoFilter
	filter = FilterByNames(names, filter)
	filter = FilterByDisableNames(disableNames, filter)

	// Add name-based filter description.
	if len(names) > 0 {
		stringBuilder.WriteString("which name matches \"")

		for i, n := range names {
			stringBuilder.WriteString(n)

			if i < len(names)-1 {
				stringBuilder.WriteString(`" or "`)
			}
		}

		stringBuilder.WriteString(`", `)
	}

	// Add disable-name-based filter description.
	if len(disableNames) > 0 {
		stringBuilder.WriteString("not named one of \"")

		for i, n := range disableNames {
			stringBuilder.WriteString(n)

			if i < len(disableNames)-1 {
				stringBuilder.WriteString(`" or "`)
			}
		}

		stringBuilder.WriteString(`", `)
	}

<<<<<<< HEAD
	// If label filtering is enabled, containers should only be considered
	// if the label is specifically set.
=======
	// Apply enable label filter if specified.
>>>>>>> 388c1f49
	if enableLabel {
		filter = FilterByEnableLabel(filter)

		stringBuilder.WriteString("using enable label, ")
	}

<<<<<<< HEAD
	// If a scope has explicitly defined as "none", containers should only be considered
	// if they do not have a scope defined, or if it's explicitly set to "none".
	if scope == noScope {
=======
	// Apply scope filter based on value.
	if scope == noScope { // "none"
>>>>>>> 388c1f49
		filter = FilterByScope(scope, filter)

		stringBuilder.WriteString(`without a scope, "`)
	} else if scope != "" {
		filter = FilterByScope(scope, filter)

		stringBuilder.WriteString(`in scope "`)
		stringBuilder.WriteString(scope)
		stringBuilder.WriteString(`", `)
	}

	// Exclude explicitly disabled containers.
	filter = FilterByDisabledLabel(filter)

	// Build filter description.
	filterDesc := "Checking all containers (except explicitly disabled with label)"
	if stringBuilder.Len() > 0 {
		filterDesc = "Only checking containers " + stringBuilder.String()
<<<<<<< HEAD
		filterDesc = filterDesc[:len(filterDesc)-2] // Remove last ", "
=======
		filterDesc = filterDesc[:len(filterDesc)-2] // Trim trailing ", ".
>>>>>>> 388c1f49
	}

	clog.WithField("filter_desc", filterDesc).Debug("Filter built")

	return filter, filterDesc
}<|MERGE_RESOLUTION|>--- conflicted
+++ resolved
@@ -15,14 +15,10 @@
 // noScope is the default scope value when none is specified.
 const noScope = "none"
 
-<<<<<<< HEAD
-// WatchtowerContainersFilter filters only watchtower containers.
-=======
 // WatchtowerContainersFilter selects only Watchtower containers.
 //
 // Returns:
 //   - bool: True if container is Watchtower, false otherwise.
->>>>>>> 388c1f49
 func WatchtowerContainersFilter(c types.FilterableContainer) bool {
 	clog := logrus.WithField("container", c.Name())
 	isWatchtower := c.IsWatchtower()
@@ -30,13 +26,6 @@
 
 	return isWatchtower
 }
-<<<<<<< HEAD
-
-// NoFilter will not filter out any containers.
-func NoFilter(c types.FilterableContainer) bool {
-	logrus.WithField("container", c.Name()).Debug("No filter applied")
-
-=======
 
 // NoFilter allows all containers through.
 //
@@ -45,7 +34,6 @@
 func NoFilter(c types.FilterableContainer) bool {
 	logrus.WithField("container", c.Name()).Debug("No filter applied")
 
->>>>>>> 388c1f49
 	return true
 }
 
@@ -144,11 +132,6 @@
 //   - types.Filter: Filter function requiring enable label and applying base filter.
 func FilterByEnableLabel(baseFilter types.Filter) types.Filter {
 	return func(c types.FilterableContainer) bool {
-<<<<<<< HEAD
-		// If label filtering is enabled, containers should only be considered
-		// if the label is specifically set.
-=======
->>>>>>> 388c1f49
 		clog := logrus.WithField("container", c.Name())
 		_, ok := c.Enabled()
 
@@ -239,11 +222,7 @@
 			"images":    images,
 		})
 
-<<<<<<< HEAD
-		image := strings.Split(c.ImageName(), ":")[0]
-=======
 		image := strings.Split(c.ImageName(), ":")[0] // Strip tag from image name.
->>>>>>> 388c1f49
 		if slices.Contains(images, image) {
 			clog.WithField("image", image).Debug("Container matched image")
 
@@ -281,10 +260,7 @@
 	})
 	clog.Debug("Building container filter")
 
-<<<<<<< HEAD
-=======
 	// Start with no filter and chain additional filters.
->>>>>>> 388c1f49
 	stringBuilder := strings.Builder{}
 	filter := NoFilter
 	filter = FilterByNames(names, filter)
@@ -320,26 +296,15 @@
 		stringBuilder.WriteString(`", `)
 	}
 
-<<<<<<< HEAD
-	// If label filtering is enabled, containers should only be considered
-	// if the label is specifically set.
-=======
 	// Apply enable label filter if specified.
->>>>>>> 388c1f49
 	if enableLabel {
 		filter = FilterByEnableLabel(filter)
 
 		stringBuilder.WriteString("using enable label, ")
 	}
 
-<<<<<<< HEAD
-	// If a scope has explicitly defined as "none", containers should only be considered
-	// if they do not have a scope defined, or if it's explicitly set to "none".
-	if scope == noScope {
-=======
 	// Apply scope filter based on value.
 	if scope == noScope { // "none"
->>>>>>> 388c1f49
 		filter = FilterByScope(scope, filter)
 
 		stringBuilder.WriteString(`without a scope, "`)
@@ -358,11 +323,7 @@
 	filterDesc := "Checking all containers (except explicitly disabled with label)"
 	if stringBuilder.Len() > 0 {
 		filterDesc = "Only checking containers " + stringBuilder.String()
-<<<<<<< HEAD
-		filterDesc = filterDesc[:len(filterDesc)-2] // Remove last ", "
-=======
 		filterDesc = filterDesc[:len(filterDesc)-2] // Trim trailing ", ".
->>>>>>> 388c1f49
 	}
 
 	clog.WithField("filter_desc", filterDesc).Debug("Filter built")
