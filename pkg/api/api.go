// Package api provides the HTTP API server implementation for Watchtower.
package api

import (
	"context"
	"errors"
	"fmt"
	"net/http"
	"strings"
	"time"

	"github.com/sirupsen/logrus"
)

// readHeaderTimeout is the timeout for reading request headers.
const readHeaderTimeout = 10 * time.Second

// shutdownTimeout is the timeout for graceful server shutdown.
const shutdownTimeout = 5 * time.Second

// API represents the HTTP API server for Watchtower.
type API struct {
	Addr       string
	token      string
	mux        *http.ServeMux
	server     *http.Server
	registered bool
}

<<<<<<< HEAD
// New creates a new API instance with the given authentication token.
func New(token string) *API {
	mux := http.NewServeMux()
=======
// New is a factory function creating a new API instance.
func New(token, addr string) *API {
	api := &API{
		Token:       token,
		Addr:        addr,
		hasHandlers: false,
		mux:         http.NewServeMux(),
	}
	logrus.WithFields(logrus.Fields{
		"addr":  api.Addr,
		"token": maskToken(token),
	}).Debug("Initialized new API instance")
>>>>>>> 1814e180

	return &API{
		token: token,
		mux:   mux,
	}
}

// RegisterFunc registers an HTTP handler function for the given path.
func (a *API) RegisterFunc(path string, handler func(http.ResponseWriter, *http.Request)) {
	a.mux.HandleFunc(path, handler)
	a.registered = true
}

// RegisterHandler registers an HTTP handler for the given path.
func (a *API) RegisterHandler(path string, handler http.Handler) {
	a.mux.Handle(path, handler)
	a.registered = true
}

// Start starts the HTTP API server.
// If blocking is true, it runs in the foreground and blocks until shutdown.
// If blocking is false, it runs in the background.
func (a *API) Start(ctx context.Context, blocking bool) error {
	if !a.registered {
		logrus.Info("No handlers registered, skipping API start")

		return nil
	}

	if a.token == "" {
		logrus.Fatal("API token is empty or unset")
	}

	a.server = &http.Server{
		Addr:              a.Addr,
		Handler:           a.authMiddleware(a.mux),
		ReadHeaderTimeout: readHeaderTimeout,
	}

	if blocking {
		errChan := make(chan error, 1)

		go func() {
			errChan <- a.server.ListenAndServe()
		}()

		logrus.Info("HTTP API server started successfully")

		select {
		case err := <-errChan:
			return err
		case <-ctx.Done():
			shutdownCtx, cancel := context.WithTimeout(ctx, shutdownTimeout)
			defer cancel()

			if err := a.server.Shutdown(shutdownCtx); err != nil {
				return fmt.Errorf("server shutdown failed: %w", err)
			}

			return nil
		}
	}

	go func() {
		err := a.server.ListenAndServe()
		if err != nil && !errors.Is(err, http.ErrServerClosed) {
			logrus.Error("HTTP server failed: ", err)
		}
	}()

	logrus.Info("HTTP API server started successfully")

	go func() {
		<-ctx.Done()

		shutdownCtx, cancel := context.WithTimeout(ctx, shutdownTimeout)
		defer cancel()

		if err := a.server.Shutdown(shutdownCtx); err != nil {
			logrus.WithError(err).Error("Failed to shutdown server")
		}
	}()

	return nil
}

// RequireToken wraps a handler function with authentication.
func (a *API) RequireToken(handler func(http.ResponseWriter, *http.Request)) http.HandlerFunc {
	return func(w http.ResponseWriter, r *http.Request) {
		auth := r.Header.Get("Authorization")
		if auth == "" || !strings.HasPrefix(auth, "Bearer ") ||
			strings.TrimPrefix(auth, "Bearer ") != a.token {
			http.Error(w, "Unauthorized", http.StatusUnauthorized)

			return
		}

		handler(w, r)
	}
}

// authMiddleware wraps the handler with authentication for all paths.
func (a *API) authMiddleware(next http.Handler) http.Handler {
	return http.HandlerFunc(func(w http.ResponseWriter, r *http.Request) {
		auth := r.Header.Get("Authorization")
		if auth == "" || !strings.HasPrefix(auth, "Bearer ") ||
			strings.TrimPrefix(auth, "Bearer ") != a.token {
			http.Error(w, "Unauthorized", http.StatusUnauthorized)

			return
		}

		next.ServeHTTP(w, r)
	})
}

// HTTPServer interface for RunHTTPServer.
type HTTPServer interface {
	ListenAndServe() error
	Shutdown(ctx context.Context) error
}

// RunHTTPServer starts the HTTP server and handles graceful shutdown.
func RunHTTPServer(ctx context.Context, server HTTPServer) error {
	errChan := make(chan error, 1)

	go func() {
		errChan <- server.ListenAndServe()
	}()

	select {
	case err := <-errChan:
		return err
	case <-ctx.Done():
		shutdownCtx, cancel := context.WithTimeout(ctx, shutdownTimeout)
		defer cancel()

		if err := server.Shutdown(shutdownCtx); err != nil {
			return fmt.Errorf("server shutdown failed: %w", err)
		}

		return nil
	}
}<|MERGE_RESOLUTION|>--- conflicted
+++ resolved
@@ -27,29 +27,19 @@
 	registered bool
 }
 
-<<<<<<< HEAD
-// New creates a new API instance with the given authentication token.
-func New(token string) *API {
-	mux := http.NewServeMux()
-=======
 // New is a factory function creating a new API instance.
 func New(token, addr string) *API {
 	api := &API{
-		Token:       token,
-		Addr:        addr,
-		hasHandlers: false,
-		mux:         http.NewServeMux(),
+		token: token,
+		Addr:  addr,
+		mux:   http.NewServeMux(),
 	}
 	logrus.WithFields(logrus.Fields{
 		"addr":  api.Addr,
-		"token": maskToken(token),
+		"token": token,
 	}).Debug("Initialized new API instance")
->>>>>>> 1814e180
 
-	return &API{
-		token: token,
-		mux:   mux,
-	}
+	return api
 }
 
 // RegisterFunc registers an HTTP handler function for the given path.
