--- conflicted
+++ resolved
@@ -538,10 +538,7 @@
 func EnvConfig(cmd *cobra.Command) error {
 	flags := cmd.PersistentFlags()
 
-<<<<<<< HEAD
-=======
 	// Fetch Docker flags.
->>>>>>> 388c1f49
 	host, err := flags.GetString("host")
 	if err != nil {
 		logrus.WithError(err).WithField("flag", "host").Debug("Failed to get host flag")
@@ -565,10 +562,7 @@
 		return fmt.Errorf("%w: %w", errSetFlagFailed, err)
 	}
 
-<<<<<<< HEAD
-=======
 	// Set environment variables.
->>>>>>> 388c1f49
 	if err := setEnvOptStr("DOCKER_HOST", host); err != nil {
 		return err
 	}
@@ -603,10 +597,7 @@
 func ReadFlags(cmd *cobra.Command) (bool, bool, bool, time.Duration) {
 	flags := cmd.PersistentFlags()
 
-<<<<<<< HEAD
-=======
 	// Fetch flags, fatal on error.
->>>>>>> 388c1f49
 	cleanup, err := flags.GetBool("cleanup")
 	if err != nil {
 		logrus.WithField("flag", "cleanup").
@@ -706,10 +697,7 @@
 		"http-api-token",
 	}
 
-<<<<<<< HEAD
-=======
 	// Process each secret flag.
->>>>>>> 388c1f49
 	for _, secret := range secrets {
 		if err := getSecretFromFile(flags, secret); err != nil {
 			logrus.WithError(err).WithFields(logrus.Fields{
@@ -731,10 +719,7 @@
 	flag := flags.Lookup(secret)
 	fields := logrus.Fields{"flag": secret}
 
-<<<<<<< HEAD
-=======
 	// Handle slice flags.
->>>>>>> 388c1f49
 	if sliceValue, ok := flag.Value.(pflag.SliceValue); ok {
 		oldValues := sliceValue.GetSlice()
 		values := make([]string, 0, len(oldValues))
