--- conflicted
+++ resolved
@@ -15,41 +15,6 @@
 	"github.com/nicholas-fedor/watchtower/pkg/types"
 )
 
-<<<<<<< HEAD
-// stopContainerTimeout defines the timeout duration for stopping containers.
-// It ensures consistent timing in cleanup operations.
-const stopContainerTimeout = 10 * time.Minute
-
-// Errors for sanity and instance checks.
-var (
-	// errRollingRestartDependency indicates a container has dependencies incompatible with rolling restarts.
-	errRollingRestartDependency = errors.New(
-		"container has dependencies incompatible with rolling restarts",
-	)
-	// errStopWatchtowerFailed indicates a failure to stop excess Watchtower instances.
-	errStopWatchtowerFailed = errors.New("errors occurred while stopping watchtower containers")
-	// errListContainersFailed indicates a failure to list containers during checks.
-	errListContainersFailed = errors.New("failed to list containers")
-)
-
-// CheckForSanity ensures the environment is suitable before starting updates.
-// It verifies that rolling restarts are not used with dependent containers,
-// returning an error if the configuration is invalid.
-func CheckForSanity(client container.Client, filter types.Filter, rollingRestarts bool) error {
-	logrus.Debug("Performing pre-update sanity checks")
-
-	if !rollingRestarts {
-		return nil // No further checks needed if rolling restarts are disabled.
-	}
-
-	containers, err := client.ListContainers(filter)
-	if err != nil {
-		logrus.WithError(err).Debug("Failed to list containers")
-
-		return fmt.Errorf("%w: %w", errListContainersFailed, err)
-	}
-
-=======
 // stopContainerTimeout sets the container stop timeout.
 const stopContainerTimeout = 10 * time.Minute
 
@@ -90,7 +55,6 @@
 	}
 
 	// Check for dependencies.
->>>>>>> 388c1f49
 	for _, c := range containers {
 		if links := c.Links(); len(links) > 0 {
 			logrus.WithFields(logrus.Fields{
@@ -163,10 +127,7 @@
 	client container.Client,
 	cleanup bool,
 ) error {
-<<<<<<< HEAD
-=======
 	// Sort by creation time, keep newest.
->>>>>>> 388c1f49
 	sort.Sort(sorter.ByCreated(containers))
 	logrus.WithField("containers", containerNames(containers)).
 		Debug("Sorted Watchtower instances by creation time")
@@ -178,10 +139,7 @@
 	var stopErrors []error
 
 	for _, c := range excessContainers {
-<<<<<<< HEAD
-=======
 		// Stop excess container.
->>>>>>> 388c1f49
 		if err := client.StopContainer(c, stopContainerTimeout); err != nil {
 			logrus.WithError(err).
 				WithField("container", c.Name()).
@@ -194,10 +152,7 @@
 
 		logrus.WithField("container", c.Name()).Info("Stopped Watchtower instance")
 
-<<<<<<< HEAD
-=======
 		// Remove image if cleanup enabled.
->>>>>>> 388c1f49
 		if cleanup {
 			if err := client.RemoveImageByID(c.ImageID()); err != nil {
 				logrus.WithError(err).WithFields(logrus.Fields{
@@ -213,10 +168,7 @@
 		}
 	}
 
-<<<<<<< HEAD
-=======
 	// Report stop errors if any.
->>>>>>> 388c1f49
 	if len(stopErrors) > 0 {
 		logrus.WithField("error_count", len(stopErrors)).
 			Debug("Encountered errors during Watchtower cleanup")
@@ -233,10 +185,6 @@
 	return nil
 }
 
-<<<<<<< HEAD
-// containerNames extracts container names from a slice for logging purposes.
-// It aids in providing readable log output without excessive verbosity.
-=======
 // containerNames extracts names from a container list.
 //
 // Parameters:
@@ -244,7 +192,6 @@
 //
 // Returns:
 //   - []string: List of names.
->>>>>>> 388c1f49
 func containerNames(containers []types.Container) []string {
 	names := make([]string, len(containers))
 	for i, c := range containers {
