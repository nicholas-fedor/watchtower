--- conflicted
+++ resolved
@@ -35,11 +35,6 @@
 	errStartContainerFailed = errors.New("failed to start container")
 )
 
-<<<<<<< HEAD
-// Update examines running Docker containers for outdated images and updates them.
-// It scans containers, sorts them by dependencies, and performs updates based on provided parameters,
-// returning a report of the operation’s outcome.
-=======
 // Update scans and updates containers based on parameters.
 //
 // Parameters:
@@ -49,7 +44,6 @@
 // Returns:
 //   - types.Report: Session report.
 //   - error: Non-nil if listing or sorting fails, nil on success.
->>>>>>> 388c1f49
 func Update(client container.Client, params types.UpdateParams) (types.Report, error) {
 	logrus.Debug("Starting container update check")
 
@@ -75,10 +69,7 @@
 	staleCheckFailed := 0
 
 	for i, sourceContainer := range containers {
-<<<<<<< HEAD
-=======
 		// Check staleness.
->>>>>>> 388c1f49
 		stale, newestImage, err := client.IsContainerStale(sourceContainer, params)
 		shouldUpdate := stale && !params.NoRestart && !sourceContainer.IsMonitorOnly(params)
 
@@ -132,10 +123,7 @@
 		"failed": staleCheckFailed,
 	}).Info("Completed container staleness check")
 
-<<<<<<< HEAD
-=======
 	// Sort by dependencies.
->>>>>>> 388c1f49
 	containers, err = sorter.SortByDependencies(containers)
 	if err != nil {
 		logrus.WithError(err).Debug("Failed to sort containers by dependencies")
@@ -157,10 +145,7 @@
 
 	logrus.WithField("count", len(containersToUpdate)).Debug("Prepared containers for update")
 
-<<<<<<< HEAD
-=======
 	// Perform updates.
->>>>>>> 388c1f49
 	if params.RollingRestart {
 		progress.UpdateFailed(performRollingRestart(containersToUpdate, client, params))
 	} else {
@@ -286,10 +271,7 @@
 		"image":     container.ImageName(),
 	}
 
-<<<<<<< HEAD
-=======
 	// Skip Watchtower or non-restart containers.
->>>>>>> 388c1f49
 	if container.IsWatchtower() {
 		logrus.WithFields(fields).Debug("Skipping Watchtower container")
 
@@ -426,11 +408,7 @@
 		"image":     container.ImageName(),
 	}
 
-<<<<<<< HEAD
-	// Rename the current Watchtower instance to free its name for the new one.
-=======
 	// Rename Watchtower if applicable.
->>>>>>> 388c1f49
 	if container.IsWatchtower() {
 		newName := util.RandName()
 		if err := client.RenameContainer(container, newName); err != nil {
@@ -456,10 +434,7 @@
 			return fmt.Errorf("%w: %w", errStartContainerFailed, err)
 		}
 
-<<<<<<< HEAD
-=======
 		// Run post-update hook if applicable.
->>>>>>> 388c1f49
 		if container.ToRestart() && params.LifecycleHooks {
 			logrus.WithFields(fields).Debug("Executing post-update command")
 			lifecycle.ExecutePostUpdateCommand(client, newContainerID)
