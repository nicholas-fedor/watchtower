package actions

import (
	"context"
	"strings"
	"sync"
	"time"

	"github.com/sirupsen/logrus"

	"github.com/nicholas-fedor/watchtower/pkg/metrics"
	"github.com/nicholas-fedor/watchtower/pkg/notifications"
	"github.com/nicholas-fedor/watchtower/pkg/session"
	"github.com/nicholas-fedor/watchtower/pkg/types"
)

// Exported constants for update message literals to ensure consistency across the codebase.
// These constants define the standard messages used in container update logging and notifications.
const (
	// FoundNewImageMessage is the message logged when a new image is found for a container.
	FoundNewImageMessage = "Found new image"
	// StoppingContainerMessage is the message logged when stopping a container for update.
	StoppingContainerMessage = "Stopping container"
	// StartedNewContainerMessage is the message logged when a new container is started after update.
	StartedNewContainerMessage = "Started new container"
	// StoppingLinkedContainerMessage is the message logged when stopping a linked container for restart.
	StoppingLinkedContainerMessage = "Stopping linked container"
	// StartedLinkedContainerMessage is the message logged when a linked container is started after restart.
	StartedLinkedContainerMessage = "Started linked container"
	// UpdateSkippedMessage is the message logged when an update is skipped in monitor-only mode.
	UpdateSkippedMessage = "Update available but skipped (monitor-only mode)"
	// ContainerRemainsRunningMessage is the message logged when a container remains running in monitor-only mode.
	ContainerRemainsRunningMessage = "Container remains running (monitor-only mode)"
)

// handleUpdateResult processes the result of an update operation and returns an appropriate metric.
//
// It checks for errors or nil results, logging accordingly, and returns a zero metric on failure
// or nil on success to indicate continuation of the update process.
//
// Parameters:
//   - result: The report from the update operation.
//   - err: Any error encountered during the update.
//
// Returns:
//   - *metrics.Metric: A zero metric if an error occurred or result is nil, nil otherwise.
func handleUpdateResult(result types.Report, err error) *metrics.Metric {
	// Check for errors during update execution
	if err != nil {
		logrus.WithError(err).
			Debug("Update execution failed")

		return &metrics.Metric{
			Scanned: 0,
			Updated: 0,
			Failed:  0,
		}
	}

	// Check if update result is nil
	if result == nil {
		logrus.Debug("Update result is nil, returning zero metric")

		return &metrics.Metric{
			Scanned: 0,
			Updated: 0,
			Failed:  0,
		}
	}

	return nil
}

// RunUpdatesWithNotificationsParams holds the parameters for RunUpdatesWithNotifications.
type RunUpdatesWithNotificationsParams struct {
	Client                       types.Client
	Notifier                     types.Notifier
	NotificationSplitByContainer bool
	NotificationReport           bool
	Filter                       types.Filter
	Cleanup                      bool
	NoRestart                    bool
	MonitorOnly                  bool
	LifecycleHooks               bool
	RollingRestart               bool
	LabelPrecedence              bool
	NoPull                       bool
	Timeout                      time.Duration
	LifecycleUID                 int
	LifecycleGID                 int
	CPUCopyMode                  string
	PullFailureDelay             time.Duration
	RunOnce                      bool
<<<<<<< HEAD
	DiskSpaceMax                 string
	DiskSpaceWarn                string
=======
	SkipSelfUpdate               bool
>>>>>>> 067fdff2
}

// UpdateConfig holds the configuration parameters for container updates.
type UpdateConfig struct {
	Filter           types.Filter
	Cleanup          bool
	NoRestart        bool
	MonitorOnly      bool
	LifecycleHooks   bool
	RollingRestart   bool
	LabelPrecedence  bool
	NoPull           bool
	Timeout          time.Duration
	LifecycleUID     int
	LifecycleGID     int
	CPUCopyMode      string
	PullFailureDelay time.Duration
	RunOnce          bool
<<<<<<< HEAD
	DiskSpaceMax     string
	DiskSpaceWarn    string
=======
	SkipSelfUpdate   bool
>>>>>>> 067fdff2
}

// RunUpdatesWithNotifications performs container updates and sends notifications about the results.
//
// It executes the update action with configured parameters, batches notifications, and returns a metric
// summarizing the session for monitoring purposes, ensuring users are informed of update outcomes.
//
// Parameters:
//   - ctx: Context for cancellation and timeouts.
//   - params: The RunUpdatesWithNotificationsParams struct containing all configuration parameters.
//
// Returns:
//   - *metrics.Metric: A pointer to a metric object summarizing the update session (scanned, updated, failed counts).
func RunUpdatesWithNotifications(
	ctx context.Context,
	params RunUpdatesWithNotificationsParams,
) *metrics.Metric {
	logrus.Debug("Starting RunUpdatesWithNotifications")

	// Initiate notification batching
	startNotifications(params.Notifier, params.NotificationSplitByContainer)

	// Configure update parameters based on provided flags
	updateConfig := UpdateConfig{
		Filter:           params.Filter,
		Cleanup:          params.Cleanup,
		NoRestart:        params.NoRestart,
		MonitorOnly:      params.MonitorOnly,
		LifecycleHooks:   params.LifecycleHooks,
		RollingRestart:   params.RollingRestart,
		LabelPrecedence:  params.LabelPrecedence,
		NoPull:           params.NoPull,
		Timeout:          params.Timeout,
		PullFailureDelay: params.PullFailureDelay,
		LifecycleUID:     params.LifecycleUID,
		LifecycleGID:     params.LifecycleGID,
		CPUCopyMode:      params.CPUCopyMode,
		RunOnce:          params.RunOnce,
<<<<<<< HEAD
		DiskSpaceMax:     params.DiskSpaceMax,
		DiskSpaceWarn:    params.DiskSpaceWarn,
=======
		SkipSelfUpdate:   params.SkipSelfUpdate,
>>>>>>> 067fdff2
	}

	// Execute the container update operation
	result, cleanupImageInfosPtr, err := executeUpdate(ctx, params.Client, updateConfig)
	// Process update result, return metric on failure
	if metric := handleUpdateResult(result, err); metric != nil {
		return metric
	}

	// Perform image cleanup if enabled
	cleanedImages := performImageCleanup(params.Client, params.Cleanup, cleanupImageInfosPtr)

	// Log update report details for debugging
	logUpdateReport(result)

	logrus.WithFields(logrus.Fields{
		"notification_split_by_container": params.NotificationSplitByContainer,
		"notification_report":             params.NotificationReport,
		"notifier_present":                params.Notifier != nil,
	}).Debug("About to send notifications")

	// Send notifications about update results
	sendNotifications(
		params.Notifier,
		params.NotificationSplitByContainer,
		params.NotificationReport,
		result,
		cleanedImages,
	)

	// Generate and return metric summarizing the session
	return generateAndLogMetric(result)
}

// buildSingleContainerReport creates a SingleContainerReport for a specific updated container.
//
// It populates the report with the updated container as the primary item and includes
// all other session results (scanned, failed, skipped, stale, fresh) for comprehensive context.
//
// Parameters:
//   - updatedContainer: The container that was updated.
//   - result: The full session report containing all container statuses.
//
// Returns:
//   - *session.SingleContainerReport: A report focused on the updated container with full session context.
func buildSingleContainerReport(
	updatedContainer types.ContainerReport,
	result types.Report,
) *session.SingleContainerReport {
	return &session.SingleContainerReport{
		UpdatedReports: []types.ContainerReport{updatedContainer},
		ScannedReports: result.Scanned(),
		FailedReports:  result.Failed(),
		SkippedReports: result.Skipped(),
		StaleReports:   result.Stale(),
		FreshReports:   result.Fresh(),
	}
}

// buildSingleRestartedContainerReport creates a SingleContainerReport for a specific restarted container.
//
// It populates the report with the restarted container as the primary item and includes
// all other session results (scanned, failed, skipped, stale, fresh) for comprehensive context.
//
// Parameters:
//   - restartedContainer: The container that was restarted.
//   - result: The full session report containing all container statuses.
//
// Returns:
//   - *session.SingleContainerReport: A report focused on the restarted container with full session context.
func buildSingleRestartedContainerReport(
	restartedContainer types.ContainerReport,
	result types.Report,
) *session.SingleContainerReport {
	return &session.SingleContainerReport{
		RestartedReports: []types.ContainerReport{restartedContainer},
		ScannedReports:   result.Scanned(),
		FailedReports:    result.Failed(),
		SkippedReports:   result.Skipped(),
		StaleReports:     result.Stale(),
		FreshReports:     result.Fresh(),
	}
}

// buildCleanupEntriesForContainer constructs log entries for cleaned image events specific to a container.
//
// It creates a logrus.Entry struct for each cleaned image associated with the specified container
// using a standardized message "Removing image" with the image name and ID in the entry data.
//
// Parameters:
//   - cleanedImages: Slice of CleanedImageInfo containing details of cleaned images.
//   - containerName: Name of the container to filter cleanup entries for.
//
// Returns:
//   - []*logrus.Entry: A slice of log entries for the cleaned images associated with the container.
func buildCleanupEntriesForContainer(
	cleanedImages []types.CleanedImageInfo,
	containerName string,
) []*logrus.Entry {
	entries := make([]*logrus.Entry, 0)
	now := time.Now()

	for _, cleanedImage := range cleanedImages {
		if cleanedImage.ContainerName == containerName {
			entry := &logrus.Entry{
				Level:   logrus.InfoLevel,
				Message: "Removing image",
				Data: logrus.Fields{
					"container_name": cleanedImage.ContainerName,
					"image_name":     cleanedImage.ImageName,
					"image_id":       cleanedImage.ImageID.ShortID(),
				},
				Time: now,
			}
			entries = append(entries, entry)
		}
	}

	return entries
}

// buildUpdateEntries constructs log entries for container update events.
//
// It creates three logrus.Entry structs representing the key stages of a container update:
// finding a new image, stopping the container, and starting the new container.
// For monitor-only containers, it reports detection without action.
//
// Parameters:
//   - c: The container report containing update details.
//   - oldContainerID: The original container ID before update.
//   - newContainerID: The new container ID after update.
//   - now: The current timestamp to use for all entries.
//
// Returns:
//   - []*logrus.Entry: A slice of three log entries for the update events.
func buildUpdateEntries(
	c types.ContainerReport,
	oldContainerID, newContainerID types.ContainerID,
	now time.Time,
) []*logrus.Entry {
	if c.IsMonitorOnly() {
		return []*logrus.Entry{
			{
				Level:   logrus.InfoLevel,
				Message: FoundNewImageMessage,
				Data: logrus.Fields{
					"container": c.Name(),
					"image":     c.ImageName(),
					"new_id":    c.LatestImageID().ShortID(),
				},
				Time: now,
			},
			{
				Level:   logrus.DebugLevel,
				Message: UpdateSkippedMessage,
				Data: logrus.Fields{
					"container": c.Name(),
				},
				Time: now,
			},
			{
				Level:   logrus.DebugLevel,
				Message: ContainerRemainsRunningMessage,
				Data: logrus.Fields{
					"container": c.Name(),
				},
				Time: now,
			},
		}
	}

	return []*logrus.Entry{
		{
			Level:   logrus.InfoLevel,
			Message: FoundNewImageMessage,
			Data: logrus.Fields{
				"container": c.Name(),
				"image":     c.ImageName(),
				"new_id":    c.LatestImageID().ShortID(),
			},
			Time: now,
		},
		{
			Level:   logrus.InfoLevel,
			Message: StoppingContainerMessage,
			Data: logrus.Fields{
				"container": c.Name(),
				"id":        oldContainerID.ShortID(),
				"old_id":    c.CurrentImageID().ShortID(),
			},
			Time: now,
		},
		{
			Level:   logrus.InfoLevel,
			Message: StartedNewContainerMessage,
			Data: logrus.Fields{
				"container": c.Name(),
				"new_id":    newContainerID.ShortID(),
			},
			Time: now,
		},
	}
}

// startNotifications initiates notification batching if a notifier is provided.
//
// It starts the notification process to group update messages, or logs a debug message
// if no notifier is available. When notifications are split by container, it suppresses
// the summary notification to prevent unwanted duplicates.
//
// Parameters:
//   - notifier: The notification system instance for sending update status messages.
//   - notificationSplitByContainer: Boolean flag indicating whether notifications are split by container.
func startNotifications(notifier types.Notifier, notificationSplitByContainer bool) {
	if notifier != nil {
		notifier.StartNotification(notificationSplitByContainer)
	} else {
		logrus.Debug("Notifier is nil, skipping notification batching")
	}
}

// executeUpdate performs the container update operation and handles errors.
//
// It calls the Update function with the provided parameters, captures the results,
// and returns them along with any error encountered.
//
// Parameters:
//   - ctx: Context for cancellation and timeouts.
//   - client: The Docker client instance used for container operations.
//   - config: The UpdateConfig struct containing all update configuration parameters.
//
// Returns:
//   - types.Report: The report containing the results of the update operation.
//   - []types.CleanedImageInfo: Slice of cleaned image info to be cleaned up.
//   - error: Any error encountered during the update execution.
func executeUpdate(
	ctx context.Context,
	client types.Client,
	config UpdateConfig,
) (types.Report, []types.CleanedImageInfo, error) {
	// Log before calling the Update function
	logrus.Debug("About to call Update function")

	result, cleanupImageInfos, err := Update(ctx, client, config)

	// Log after Update function returns
	logrus.Debug("Update function returned, about to check cleanup")

	return result, cleanupImageInfos, err
}

// performImageCleanup executes image cleanup if enabled.
//
// It removes old images after updates if the cleanup flag is set.
//
// Parameters:
//   - client: The Docker client instance used for container operations.
//   - cleanup: Boolean indicating whether to perform image cleanup.
//   - cleanupImageInfos: Slice of cleaned image info to be removed.
//
// Returns:
//   - []types.CleanedImageInfo: Slice of successfully cleaned image info.
func performImageCleanup(
	client types.Client,
	cleanup bool,
	cleanupImageInfos []types.CleanedImageInfo,
) []types.CleanedImageInfo {
	if cleanup {
		cleaned, err := CleanupImages(client, cleanupImageInfos)
		if err != nil {
			logrus.WithError(err).Warn("Failed to clean up some images after update")
		}

		if cleaned == nil {
			cleaned = []types.CleanedImageInfo{}
		}

		return cleaned
	}

	return []types.CleanedImageInfo{}
}

// logUpdateReport logs the update report details for debugging purposes.
//
// It extracts updated container names and logs comprehensive session statistics.
//
// Parameters:
//   - result: The report containing the results of the update operation.
func logUpdateReport(result types.Report) {
	// Initialize slice for updated container names
	updatedNames := make([]string, 0, len(result.Updated()))
	// Collect names of all updated containers
	for _, r := range result.Updated() {
		updatedNames = append(updatedNames, r.Name())
	}

	logrus.WithFields(logrus.Fields{
		"scanned":       len(result.Scanned()),
		"updated":       len(result.Updated()),
		"failed":        len(result.Failed()),
		"updated_names": updatedNames,
	}).Debug("Report before notification")
}

// sendNotifications handles sending notifications about update results.
//
// It supports both grouped and per-container notifications based on configuration flags,
// including complex logic for splitting notifications by container. The non-split path
// sends notifications asynchronously using a goroutine with proper synchronization
// to ensure the notification completes before the notifier is closed.
//
// Parameters:
//   - notifier: The notification system instance for sending update status messages.
//   - notificationSplitByContainer: Boolean flag enabling separate notifications for each updated container.
//   - notificationReport: Boolean flag enabling report-based notifications.
//   - result: The report containing the results of the update operation.
//   - cleanedImages: Slice of successfully cleaned image info.
func sendNotifications(
	notifier types.Notifier,
	notificationSplitByContainer, notificationReport bool,
	result types.Report,
	cleanedImages []types.CleanedImageInfo,
) {
	logrus.Debug("About to send notifications")

	// Check if notifier is available
	if notifier != nil {
		// Check if notifications should be split by container
		if notificationSplitByContainer {
			sendSplitNotifications(notifier, notificationReport, result, cleanedImages)
		} else {
			// Send grouped notification asynchronously with proper synchronization
			var waitGroup sync.WaitGroup

			waitGroup.Go(func() {
				if notifier.ShouldSendNotification(result) {
					notifier.SendNotification(result)
				}
			})

			waitGroup.Wait()
		}
	}
}

// sendSplitNotifications handles sending notifications when split by container is enabled.
//
// It processes updated containers and sends either report-based or filtered entry notifications
// based on the notificationReport flag, skipping invalid containers.
// When notificationReport is true, it also sends notifications for monitor-only
// containers from the stale list.
// To prevent duplicate notifications for the same container, a map is used to track
// which container IDs have already been notified during this notification session.
// This tracking mechanism ensures that even if a container appears in multiple lists
// (e.g., due to edge cases in report generation), it receives only one notification,
// maintaining clean and non-redundant communication with users.
//
// Parameters:
//   - notifier: The notification system instance for sending update status messages.
//   - notificationReport: Boolean flag enabling report-based notifications.
//   - result: The report containing the results of the update operation.
//   - cleanedImages: Slice of successfully cleaned image info.
func sendSplitNotifications(
	notifier types.Notifier,
	notificationReport bool,
	result types.Report,
	cleanedImages []types.CleanedImageInfo,
) {
	// Map to track notified container IDs to prevent duplicate notifications.
	// Key is the full container ID for uniqueness, value is boolean indicating
	// whether a notification has been sent for this container.
	// This map is scoped to the function to ensure tracking is per-notification-session.
	notified := make(map[types.ContainerID]bool)

	logrus.WithFields(logrus.Fields{
		"updated_count":   len(result.Updated()),
		"restarted_count": len(result.Restarted()),
		"stale_count":     len(result.Stale()),
		"failed_count":    len(result.Failed()),
		"skipped_count":   len(result.Skipped()),
		"fresh_count":     len(result.Fresh()),
		"scanned_count":   len(result.Scanned()),
	}).Debug("Split notifications: container counts by category")

	if notificationReport {
		// Log updated containers for debugging
		updatedNames := make([]string, 0, len(result.Updated()))
		for _, c := range result.Updated() {
			updatedNames = append(updatedNames, c.Name())
		}

		logrus.WithField("updated_containers", updatedNames).
			Debug("Split notifications: sending report notifications for updated containers")

		// Send individual report notifications for each updated container
		for _, updatedContainer := range result.Updated() {
			// Skip nil container reports
			if updatedContainer == nil {
				logrus.Debug("Encountered nil updated container report, skipping")

				continue
			}

			// Skip containers with empty names
			if strings.TrimSpace(updatedContainer.Name()) == "" {
				logrus.WithField("container_id", updatedContainer.ID().ShortID()).
					Debug("Encountered container with empty name, skipping notification")

				continue
			}

			if notified[updatedContainer.ID()] {
				// Skip notification if already sent for this container ID
				continue
			}

			singleContainerReport := buildSingleContainerReport(updatedContainer, result)
			if notifier.ShouldSendNotification(singleContainerReport) {
				notifier.SendNotification(singleContainerReport)
			}

			notified[updatedContainer.ID()] = true
		}

		// Send individual report notifications for each restarted container
		for _, restartedContainer := range result.Restarted() {
			// Skip nil container reports
			if restartedContainer == nil {
				logrus.Debug("Encountered nil restarted container report, skipping")

				continue
			}

			// Skip containers with empty names
			if strings.TrimSpace(restartedContainer.Name()) == "" {
				logrus.WithField("container_id", restartedContainer.ID().ShortID()).
					Debug("Encountered restarted container with empty name, skipping notification")

				continue
			}

			if notified[restartedContainer.ID()] {
				// Skip notification if already sent for this container ID
				continue
			}

			singleContainerReport := buildSingleRestartedContainerReport(restartedContainer, result)
			if notifier.ShouldSendNotification(singleContainerReport) {
				notifier.SendNotification(singleContainerReport)
			}

			notified[restartedContainer.ID()] = true
		}

		// Send notifications for monitor-only containers when notificationReport is true
		for _, staleContainer := range result.Stale() {
			// Skip nil container reports
			if staleContainer == nil {
				logrus.Debug("Encountered nil stale container report, skipping")

				continue
			}

			// Skip containers with empty names
			if strings.TrimSpace(staleContainer.Name()) == "" {
				logrus.WithField("container_id", staleContainer.ID().ShortID()).
					Debug("Encountered stale container with empty name, skipping notification")

				continue
			}

			if staleContainer.IsMonitorOnly() {
				if notified[staleContainer.ID()] {
					// Skip notification if already sent for this container ID
					continue
				}

				singleContainerReport := buildSingleContainerReport(staleContainer, result)
				if notifier.ShouldSendNotification(singleContainerReport) {
					notifier.SendNotification(singleContainerReport)
				}

				notified[staleContainer.ID()] = true
			}
		}
	} else {
		// Log updated containers for debugging
		updatedNames := make([]string, 0, len(result.Updated()))
		for _, c := range result.Updated() {
			updatedNames = append(updatedNames, c.Name())
		}

		logrus.WithField("updated_containers", updatedNames).Debug("Split notifications: sending filtered entry notifications for updated containers")

		// Send individual filtered entry notifications for each updated container
		for _, updatedContainer := range result.Updated() {
			// Skip nil container reports
			if updatedContainer == nil {
				logrus.Debug("Encountered nil updated container report, skipping")

				continue
			}

			// Skip containers with empty names
			if strings.TrimSpace(updatedContainer.Name()) == "" {
				logrus.WithField("container_id", updatedContainer.ID().ShortID()).Debug("Encountered container with empty name, skipping notification")

				continue
			}

			if notified[updatedContainer.ID()] {
				// Skip notification if already sent for this container ID
				continue
			}

			logrus.WithFields(logrus.Fields{
				"container": updatedContainer.Name(),
				"image":     updatedContainer.ImageName(),
			}).Debug("Sending individual notification for updated container")

			singleContainerReport := buildSingleContainerReport(updatedContainer, result)

			// Create log entries for container update events
			entries := buildUpdateEntries(updatedContainer, updatedContainer.ID(), updatedContainer.NewContainerID(), time.Now())

			// Add cleanup entries for this container
			containerCleanupEntries := buildCleanupEntriesForContainer(cleanedImages, updatedContainer.Name())
			entries = append(entries, containerCleanupEntries...)

			if notifier.ShouldSendNotification(singleContainerReport) {
				notifier.SendFilteredEntries(entries, singleContainerReport)
			}

			notified[updatedContainer.ID()] = true
		}

		// Send individual filtered entry notifications for each restarted container
		for _, restartedContainer := range result.Restarted() {
			// Skip nil container reports
			if restartedContainer == nil {
				logrus.Debug("Encountered nil restarted container report, skipping")

				continue
			}

			// Skip containers with empty names
			if strings.TrimSpace(restartedContainer.Name()) == "" {
				logrus.WithField("container_id", restartedContainer.ID().ShortID()).Debug("Encountered restarted container with empty name, skipping notification")

				continue
			}

			if notified[restartedContainer.ID()] {
				// Skip notification if already sent for this container ID
				continue
			}

			logrus.WithFields(logrus.Fields{
				"container": restartedContainer.Name(),
				"image":     restartedContainer.ImageName(),
			}).Debug("Sending individual notification for restarted container")

			singleContainerReport := buildSingleRestartedContainerReport(restartedContainer, result)

			now := time.Now()

			newID := restartedContainer.NewContainerID()
			if newID == "" {
				newID = restartedContainer.ID()
			}

			// Create log entries for container restart events (similar to update but without "Found new image")
			entries := []*logrus.Entry{
				{
					Level:   logrus.InfoLevel,
					Message: StoppingLinkedContainerMessage,
					Data: logrus.Fields{
						"container": restartedContainer.Name(),
						"id":        restartedContainer.ID().ShortID(),
						"old_id":    restartedContainer.CurrentImageID().ShortID(),
					},
					Time: now,
				},
				{
					Level:   logrus.InfoLevel,
					Message: StartedLinkedContainerMessage,
					Data: logrus.Fields{
						"container": restartedContainer.Name(),
						"new_id":    newID.ShortID(),
					},
					Time: now,
				},
			}

			// Add cleanup entries for this container
			containerCleanupEntries := buildCleanupEntriesForContainer(cleanedImages, restartedContainer.Name())
			entries = append(entries, containerCleanupEntries...)

			if notifier.ShouldSendNotification(singleContainerReport) {
				notifier.SendFilteredEntries(entries, singleContainerReport)
			}

			notified[restartedContainer.ID()] = true
		}

		// Send notifications for monitor-only containers when notificationReport is false
		for _, staleContainer := range result.Stale() {
			// Skip nil container reports
			if staleContainer == nil {
				logrus.Debug("Encountered nil stale container report, skipping")

				continue
			}

			// Skip containers with empty names
			if strings.TrimSpace(staleContainer.Name()) == "" {
				logrus.WithField("container_id", staleContainer.ID().ShortID()).Debug("Encountered stale container with empty name, skipping notification")

				continue
			}

			if staleContainer.IsMonitorOnly() {
				if notified[staleContainer.ID()] {
					// Skip notification if already sent for this container ID
					continue
				}

				logrus.WithFields(logrus.Fields{
					"container": staleContainer.Name(),
					"image":     staleContainer.ImageName(),
				}).Debug("Sending individual notification for monitor-only stale container")

				singleContainerReport := buildSingleContainerReport(staleContainer, result)

				// Create log entries for container update events (monitor-only containers don't get updated, but we still send the same format)
				entries := buildUpdateEntries(staleContainer, staleContainer.ID(), staleContainer.NewContainerID(), time.Now())

				// Add cleanup entries for this container
				containerCleanupEntries := buildCleanupEntriesForContainer(cleanedImages, staleContainer.Name())
				entries = append(entries, containerCleanupEntries...)

				if notifier.ShouldSendNotification(singleContainerReport) {
					notifier.SendFilteredEntries(entries, singleContainerReport)
				}

				notified[staleContainer.ID()] = true
			}
		}
	}

	logrus.Debug("Finished sending notifications")
}

// generateAndLogMetric creates a metric from the update results and logs it.
//
// It generates a summary metric of the session and logs the completion details.
//
// Parameters:
//   - result: The report containing the results of the update operation.
//
// Returns:
//   - *metrics.Metric: A pointer to a metric object summarizing the update session.
func generateAndLogMetric(result types.Report) *metrics.Metric {
	// Create metric from update results
	metricResults := metrics.NewMetric(result)
	// Log session completion with metric details
	notifications.LocalLog.WithFields(logrus.Fields{
		"scanned": metricResults.Scanned,
		"updated": metricResults.Updated,
		"failed":  metricResults.Failed,
	}).Info("Update session completed")

	return metricResults
}<|MERGE_RESOLUTION|>--- conflicted
+++ resolved
@@ -91,12 +91,9 @@
 	CPUCopyMode                  string
 	PullFailureDelay             time.Duration
 	RunOnce                      bool
-<<<<<<< HEAD
+	SkipSelfUpdate               bool
 	DiskSpaceMax                 string
 	DiskSpaceWarn                string
-=======
-	SkipSelfUpdate               bool
->>>>>>> 067fdff2
 }
 
 // UpdateConfig holds the configuration parameters for container updates.
@@ -115,12 +112,9 @@
 	CPUCopyMode      string
 	PullFailureDelay time.Duration
 	RunOnce          bool
-<<<<<<< HEAD
+	SkipSelfUpdate   bool
 	DiskSpaceMax     string
 	DiskSpaceWarn    string
-=======
-	SkipSelfUpdate   bool
->>>>>>> 067fdff2
 }
 
 // RunUpdatesWithNotifications performs container updates and sends notifications about the results.
@@ -159,12 +153,9 @@
 		LifecycleGID:     params.LifecycleGID,
 		CPUCopyMode:      params.CPUCopyMode,
 		RunOnce:          params.RunOnce,
-<<<<<<< HEAD
+		SkipSelfUpdate:   params.SkipSelfUpdate,
 		DiskSpaceMax:     params.DiskSpaceMax,
 		DiskSpaceWarn:    params.DiskSpaceWarn,
-=======
-		SkipSelfUpdate:   params.SkipSelfUpdate,
->>>>>>> 067fdff2
 	}
 
 	// Execute the container update operation
