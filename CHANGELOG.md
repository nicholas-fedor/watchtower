<!-- markdownlint-disable MD024 -->
# Changelog

All notable changes to this project will be documented in this file.

The format is based on [Keep a Changelog](https://keepachangelog.com/en/1.0.0/),
and this project adheres to [Semantic Versioning](https://semver.org/spec/v2.0.0.html).

## [Unreleased]

### Added

- Add --notification-split-by-container flag by @nicholas-fedor in [#721](https://github.com/nicholas-fedor/watchtower/pull/721)
- Add --cpu-copy-mode flag for Podman CPU compatibility by @nicholas-fedor in [#712](https://github.com/nicholas-fedor/watchtower/pull/712)
- Add UID and GID support for lifecycle hooks scripts by @nicholas-fedor in [#690](https://github.com/nicholas-fedor/watchtower/pull/690)
- Add --update-on-start flag for immediate update check by @nicholas-fedor in [#672](https://github.com/nicholas-fedor/watchtower/pull/672)
- Add health check waiting for rolling restarts by @nicholas-fedor in [#671](https://github.com/nicholas-fedor/watchtower/pull/671)
- Add container metadata for lifecycle hooks by @nicholas-fedor in [#670](https://github.com/nicholas-fedor/watchtower/pull/670)

### Changed

- Add HTTP API host configuration support by @nicholas-fedor in [#697](https://github.com/nicholas-fedor/watchtower/pull/697)
- Enhance HTTP API update endpoint with structured JSON response by @nicholas-fedor in [#673](https://github.com/nicholas-fedor/watchtower/pull/673)

### Chores

- Update module github.com/nicholas-fedor/shoutrrr to v0.10.0 by @renovate[bot] in [#727](https://github.com/nicholas-fedor/watchtower/pull/727)
- Update module github.com/nicholas-fedor/shoutrrr to v0.9.1 by @renovate[bot] in [#676](https://github.com/nicholas-fedor/watchtower/pull/676)
- Update module github.com/nicholas-fedor/shoutrrr to v0.9.0 by @renovate[bot] in [#674](https://github.com/nicholas-fedor/watchtower/pull/674)
- Update module github.com/spf13/viper to v1.21.0 by @renovate[bot] in [#650](https://github.com/nicholas-fedor/watchtower/pull/650)
- Update module golang.org/x/text to v0.29.0 by @renovate[bot] in [#645](https://github.com/nicholas-fedor/watchtower/pull/645)
- Update module github.com/prometheus/client_golang to v1.23.2 by @renovate[bot] in [#641](https://github.com/nicholas-fedor/watchtower/pull/641)
- Update module github.com/onsi/ginkgo/v2 to v2.25.3 by @renovate[bot] in [#637](https://github.com/nicholas-fedor/watchtower/pull/637)
- Update module github.com/prometheus/client_golang to v1.23.1 by @renovate[bot] in [#638](https://github.com/nicholas-fedor/watchtower/pull/638)

### Fixed

<<<<<<< HEAD
=======
- Improve CI test reliability across platforms by @nicholas-fedor in [#732](https://github.com/nicholas-fedor/watchtower/pull/732)
- Prevent concurrent Docker client access causing crashes by @nicholas-fedor in [#731](https://github.com/nicholas-fedor/watchtower/pull/731)
>>>>>>> b7d28768
- Resolve Docker Distribution API manifest HEAD request issues by @nicholas-fedor in [#728](https://github.com/nicholas-fedor/watchtower/pull/728)
- Improve self-update handling with robust digest parsing by @nicholas-fedor in [#724](https://github.com/nicholas-fedor/watchtower/pull/724)
- Address container identification issue by @nicholas-fedor in [#718](https://github.com/nicholas-fedor/watchtower/pull/718)
- Improve logging clarity and accuracy for scheduling modes by @nicholas-fedor in [#716](https://github.com/nicholas-fedor/watchtower/pull/716)
- Improve Container ID Retrieval for Self-Update by @nicholas-fedor in [#714](https://github.com/nicholas-fedor/watchtower/pull/714)
- Send report notifications in monitor-only mode by @nicholas-fedor in [#709](https://github.com/nicholas-fedor/watchtower/pull/709)
- Resolve scope issues in self-updates and improve digest request handling by @nicholas-fedor in [#683](https://github.com/nicholas-fedor/watchtower/pull/683)
- Improve digest fetching by falling back to GET when HEAD returns 404 by @nicholas-fedor in [#669](https://github.com/nicholas-fedor/watchtower/pull/669)
- Resolve HTTP API failures on multiple simultaneous requests by @nicholas-fedor in [#668](https://github.com/nicholas-fedor/watchtower/pull/668)
- Add HEAD to GET fallback for digest fetching by @nicholas-fedor in [#667](https://github.com/nicholas-fedor/watchtower/pull/667)
- Enhance scope isolation and self-update safeguards by @nicholas-fedor in [#666](https://github.com/nicholas-fedor/watchtower/pull/666)
- Prevent dereferencing an uninitialized notifier instance by @nicholas-fedor in [#644](https://github.com/nicholas-fedor/watchtower/pull/644)

## [1.11.8] - 2025-09-04

### Changed

- Overhaul documentation website by @nicholas-fedor in [#574](https://github.com/nicholas-fedor/watchtower/pull/574)

### Chores

- Update module github.com/nicholas-fedor/shoutrrr to v0.8.18 by @renovate[bot] in [#621](https://github.com/nicholas-fedor/watchtower/pull/621)
- Update module github.com/docker/docker to v28.4.0+incompatible by @renovate[bot] in [#619](https://github.com/nicholas-fedor/watchtower/pull/619)
- Update module github.com/docker/cli to v28.4.0+incompatible by @renovate[bot] in [#618](https://github.com/nicholas-fedor/watchtower/pull/618)
- Update dependency go to v1.25.1 by @renovate[bot] in [#616](https://github.com/nicholas-fedor/watchtower/pull/616)
- Update Go dependencies by @nicholas-fedor in [#612](https://github.com/nicholas-fedor/watchtower/pull/612)
- Update module github.com/spf13/pflag to v1.0.8 by @renovate[bot] in [#606](https://github.com/nicholas-fedor/watchtower/pull/606)
- Update module github.com/onsi/ginkgo/v2 to v2.25.2 by @renovate[bot] in [#599](https://github.com/nicholas-fedor/watchtower/pull/599)
- Update module github.com/stretchr/testify to v1.11.1 by @renovate[bot] in [#597](https://github.com/nicholas-fedor/watchtower/pull/597)
- Update module github.com/onsi/gomega to v1.38.2 by @renovate[bot] in [#594](https://github.com/nicholas-fedor/watchtower/pull/594)
- Update module github.com/stretchr/testify to v1.11.0 by @renovate[bot] in [#587](https://github.com/nicholas-fedor/watchtower/pull/587)
- Update module github.com/onsi/gomega to v1.38.1 by @renovate[bot] in [#584](https://github.com/nicholas-fedor/watchtower/pull/584)
- Update module github.com/onsi/ginkgo/v2 to v2.25.1 by @renovate[bot] in [#582](https://github.com/nicholas-fedor/watchtower/pull/582)
- Update module github.com/onsi/ginkgo/v2 to v2.25.0 by @renovate[bot] in [#571](https://github.com/nicholas-fedor/watchtower/pull/571)
- Update module github.com/onsi/ginkgo/v2 to v2.24.0 by @renovate[bot] in [#568](https://github.com/nicholas-fedor/watchtower/pull/568)
- Update dependency go to v1.25.0 by @renovate[bot] in [#544](https://github.com/nicholas-fedor/watchtower/pull/544)
- Update google.golang.org/genproto modules by @nicholas-fedor in [#529](https://github.com/nicholas-fedor/watchtower/pull/529)
- Update module github.com/nicholas-fedor/shoutrrr to v0.8.17 by @renovate[bot] in [#526](https://github.com/nicholas-fedor/watchtower/pull/526)
- Update module github.com/nicholas-fedor/shoutrrr to v0.8.16 by @renovate[bot] in [#524](https://github.com/nicholas-fedor/watchtower/pull/524)
- Update module golang.org/x/text to v0.28.0 by @renovate[bot] in [#523](https://github.com/nicholas-fedor/watchtower/pull/523)
- Update module github.com/docker/go-connections to v0.6.0 by @renovate[bot] in [#521](https://github.com/nicholas-fedor/watchtower/pull/521)
- Update dependency go to v1.24.6 by @renovate[bot] in [#513](https://github.com/nicholas-fedor/watchtower/pull/513)
- Update module github.com/prometheus/client_golang to v1.23.0 by @renovate[bot] in [#500](https://github.com/nicholas-fedor/watchtower/pull/500)
- Update module github.com/docker/docker to v28.3.3+incompatible by @renovate[bot] in [#495](https://github.com/nicholas-fedor/watchtower/pull/495)
- Update module github.com/docker/cli to v28.3.3+incompatible by @renovate[bot] in [#494](https://github.com/nicholas-fedor/watchtower/pull/494)
- Update module github.com/onsi/gomega to v1.38.0 by @renovate[bot] in [#473](https://github.com/nicholas-fedor/watchtower/pull/473)
- Update dependency go to v1.24.5 by @renovate[bot] in [#470](https://github.com/nicholas-fedor/watchtower/pull/470)
- Update go dependencies by @nicholas-fedor in [#429](https://github.com/nicholas-fedor/watchtower/pull/429)

### Fixed

- Enhance SMTP configuration with timeout constant and URL parameters by @nicholas-fedor in [#527](https://github.com/nicholas-fedor/watchtower/pull/527)
- Streamline StopContainer implementation by @nicholas-fedor in [#504](https://github.com/nicholas-fedor/watchtower/pull/504)

## [1.11.6] - 2025-07-16

### Chores

- Update module github.com/spf13/pflag to v1.0.7 by @renovate[bot] in [#407](https://github.com/nicholas-fedor/watchtower/pull/407)
- Update module golang.org/x/text to v0.27.0 by @renovate[bot] in [#384](https://github.com/nicholas-fedor/watchtower/pull/384)
- Update module github.com/docker/docker to v28.3.2+incompatible by @renovate[bot] in [#383](https://github.com/nicholas-fedor/watchtower/pull/383)
- Update module github.com/docker/cli to v28.3.2+incompatible by @renovate[bot] in [#379](https://github.com/nicholas-fedor/watchtower/pull/379)
- Update module github.com/docker/cli to v28.3.1+incompatible by @renovate[bot] in [#370](https://github.com/nicholas-fedor/watchtower/pull/370)
- Update module github.com/docker/docker to v28.3.1+incompatible by @renovate[bot] in [#371](https://github.com/nicholas-fedor/watchtower/pull/371)

### Fixed

- Restore proxy, DialContext, and redirect handling in NewAuthClient by @nicholas-fedor in [#403](https://github.com/nicholas-fedor/watchtower/pull/403)

## [1.11.5] - 2025-07-01

### Changed

- Enhance usage examples in doc.go by @nicholas-fedor in [#344](https://github.com/nicholas-fedor/watchtower/pull/344)

### Chores

- Update module github.com/docker/cli to v28.3.0+incompatible by @renovate[bot] in [#356](https://github.com/nicholas-fedor/watchtower/pull/356)
- Update module github.com/docker/docker to v28.3.0+incompatible by @renovate[bot] in [#357](https://github.com/nicholas-fedor/watchtower/pull/357)
- Update module github.com/nicholas-fedor/shoutrrr to v0.8.15 by @renovate[bot] in [#349](https://github.com/nicholas-fedor/watchtower/pull/349)
- Refactor `SliceSubtract` and update comment by @nicholas-fedor in [#343](https://github.com/nicholas-fedor/watchtower/pull/343)
- Update github.com/google/pprof by @nicholas-fedor in [#327](https://github.com/nicholas-fedor/watchtower/pull/327)

### Fixed

- Handle unauthenticated registries and update linting by @nicholas-fedor in [#369](https://github.com/nicholas-fedor/watchtower/pull/369)
- Fix registry redirect handling for image updates by @nicholas-fedor in [#359](https://github.com/nicholas-fedor/watchtower/pull/359)
- Resolve update failures of containers with multiple networks by @nicholas-fedor in [#351](https://github.com/nicholas-fedor/watchtower/pull/351)
- Ensure pinned container images are skipped during updates by @nicholas-fedor in [#347](https://github.com/nicholas-fedor/watchtower/pull/347)
- Increase default timeout to 30s and demote timeout log to debug by @nicholas-fedor in [#325](https://github.com/nicholas-fedor/watchtower/pull/325)
- Resolve premature image cleanup by @nicholas-fedor in [#321](https://github.com/nicholas-fedor/watchtower/pull/321)
- Demote log messages to debug by @nicholas-fedor in [#315](https://github.com/nicholas-fedor/watchtower/pull/315)

## [1.11.2] - 2025-06-10

### Fixed

- Reduce MAC address warning to debug for non-running containers by @nicholas-fedor in [#314](https://github.com/nicholas-fedor/watchtower/pull/314)
- Reintroduce option to skip tls verification by @nicholas-fedor in [#312](https://github.com/nicholas-fedor/watchtower/pull/312)

## [1.11.0] - 2025-06-07

### Chores

- Update module golang.org/x/text to v0.26.0 by @renovate[bot] in [#304](https://github.com/nicholas-fedor/watchtower/pull/304)
- Update module github.com/nicholas-fedor/shoutrrr to v0.8.14 by @renovate[bot] in [#297](https://github.com/nicholas-fedor/watchtower/pull/297)
- Update module github.com/docker/docker to v28.2.2+incompatible by @renovate[bot] in [#291](https://github.com/nicholas-fedor/watchtower/pull/291)
- Update module github.com/docker/cli to v28.2.2+incompatible by @renovate[bot] in [#290](https://github.com/nicholas-fedor/watchtower/pull/290)
- Update module github.com/nicholas-fedor/shoutrrr to v0.8.13 by @renovate[bot] in [#283](https://github.com/nicholas-fedor/watchtower/pull/283)
- Update module github.com/docker/docker to v28.2.1+incompatible by @renovate[bot] in [#287](https://github.com/nicholas-fedor/watchtower/pull/287)
- Update module github.com/docker/cli to v28.2.1+incompatible by @renovate[bot] in [#288](https://github.com/nicholas-fedor/watchtower/pull/288)
- Update module github.com/docker/cli to v28.2.0+incompatible by @renovate[bot] in [#286](https://github.com/nicholas-fedor/watchtower/pull/286)

### Fixed

- Resolve DOCKER_API_VERSION 404 errors and enhance API handling by @nicholas-fedor in [#305](https://github.com/nicholas-fedor/watchtower/pull/305)

## [1.10.0] - 2025-05-27

### Added

- Add linking and output messages by @piksel
- Add support for "none" scope by @piksel
- Add unit test for volume subpath preservation by @nicholas-fedor in [#265](https://github.com/nicholas-fedor/watchtower/pull/265)
- Add DisableMemorySwappiness flag for Podman compatibility by @nicholas-fedor in [#264](https://github.com/nicholas-fedor/watchtower/pull/264)

### Chores

- Bump github.com/prometheus/client_golang from 1.17.0 to 1.18.0 by @dependabot[bot]
- Bump github.com/spf13/viper from 1.18.1 to 1.18.2 by @dependabot[bot]
- Bump github.com/spf13/viper from 1.17.0 to 1.18.1 by @dependabot[bot]
- Bump go/stdlib to v1.20.x by @piksel
- Bump github.com/spf13/cobra from 1.7.0 to 1.8.0 by @dependabot[bot]
- Bump golang.org/x/text from 0.13.0 to 0.14.0 by @dependabot[bot]
- Bump github.com/docker/cli from 24.0.6+incompatible to 24.0.7+incompatible by @dependabot[bot]
- Bump github.com/onsi/gomega from 1.28.1 to 1.29.0 by @dependabot[bot]
- Bump github.com/docker/docker from 24.0.6+incompatible to 24.0.7+incompatible by @dependabot[bot]
- Bump github.com/prometheus/client_golang by @dependabot[bot]
- Bump github.com/onsi/gomega from 1.28.0 to 1.28.1 by @dependabot[bot]
- Replace usages of ioutil by @donuts-are-good
- Bump golang.org/x/net from 0.16.0 to 0.17.0 by @dependabot[bot]
- Bump golang.org/x/net from 0.15.0 to 0.16.0 by @dependabot[bot]
- Bump github.com/onsi/gomega from 1.27.10 to 1.28.0 by @dependabot[bot]
- Bump github.com/docker/distribution from 2.8.2+incompatible to 2.8.3+incompatible by @dependabot[bot]
- Update codecov/codecov-action digest to b203f00 by @renovate[bot] in [#258](https://github.com/nicholas-fedor/watchtower/pull/258)

### Fixed

- Correct logging level of watchtower handling for shutdown signals and context cancellation by @nicholas-fedor in [#282](https://github.com/nicholas-fedor/watchtower/pull/282)
- Instance cleanup without scope by @piksel
- Set nopull param from args by @piksel
- Handle missing healthcheck keys in config by @piksel
- Use new healthcheck config if not overridden by @piksel

### New Contributors

- @donuts-are-good made their first contribution

## [1.9.2] - 2025-05-08

### Chores

- Update Go version and dependencies by @nicholas-fedor in [#251](https://github.com/nicholas-fedor/watchtower/pull/251)
- Update module github.com/nicholas-fedor/shoutrrr to v0.8.9 by @renovate[bot] in [#248](https://github.com/nicholas-fedor/watchtower/pull/248)
- Update module golang.org/x/text to v0.25.0 by @renovate[bot] in [#244](https://github.com/nicholas-fedor/watchtower/pull/244)
- Update module github.com/docker/docker to v28.1.1+incompatible by @renovate[bot] in [#217](https://github.com/nicholas-fedor/watchtower/pull/217)
- Update module github.com/docker/cli to v28.1.1+incompatible by @renovate[bot] in [#215](https://github.com/nicholas-fedor/watchtower/pull/215)

### Fixed

- Enhance host networking and alias handling for container recreation by @nicholas-fedor in [#237](https://github.com/nicholas-fedor/watchtower/pull/237)

## [1.9.0] - 2025-04-14

### Changed

- Optional tag filter by @Foxite in [#205](https://github.com/nicholas-fedor/watchtower/pull/205)
- Enhance default-legacy template with fields and debug logging by @nicholas-fedor in [#200](https://github.com/nicholas-fedor/watchtower/pull/200)

### Chores

- Update module github.com/nicholas-fedor/shoutrrr to v0.8.8 by @renovate[bot] in [#203](https://github.com/nicholas-fedor/watchtower/pull/203)

## [1.8.8] - 2025-04-08

### Changed

- Update shoutrrr to v0.8.7 by @nicholas-fedor in [#194](https://github.com/nicholas-fedor/watchtower/pull/194)
- Change staleness check logging to debug by @nicholas-fedor in [#193](https://github.com/nicholas-fedor/watchtower/pull/193)
- Enhance HEAD request compatibility with OCI indexes by @nicholas-fedor in [#185](https://github.com/nicholas-fedor/watchtower/pull/185)
- Standardize comments by @nicholas-fedor in [#175](https://github.com/nicholas-fedor/watchtower/pull/175)
- Standardize logrus logging by @nicholas-fedor in [#171](https://github.com/nicholas-fedor/watchtower/pull/171)

### Chores

- Update module github.com/prometheus/client_golang to v1.22.0 by @renovate[bot] in [#184](https://github.com/nicholas-fedor/watchtower/pull/184)
- Update module github.com/onsi/ginkgo/v2 to v2.23.4 by @renovate[bot] in [#176](https://github.com/nicholas-fedor/watchtower/pull/176)
- Update module golang.org/x/text to v0.24.0 by @renovate[bot] in [#174](https://github.com/nicholas-fedor/watchtower/pull/174)

### Fixed

- Exclude Aliases and DNSNames on default bridge network by @nicholas-fedor in [#163](https://github.com/nicholas-fedor/watchtower/pull/163)

## [1.8.6] - 2025-03-31

### Added

- Add debug logging by @nicholas-fedor in [#141](https://github.com/nicholas-fedor/watchtower/pull/141)

### Changed

- Improve pre-1.44 api support by @nicholas-fedor in [#152](https://github.com/nicholas-fedor/watchtower/pull/152)
- Enhance network preservation and lifecycle management by @nicholas-fedor in [#128](https://github.com/nicholas-fedor/watchtower/pull/128)
- Revert "fix(container): preserve static MAC address in StartContainer with te…" by @nicholas-fedor in [#124](https://github.com/nicholas-fedor/watchtower/pull/124)

### Chores

- Update go deps by @nicholas-fedor in [#154](https://github.com/nicholas-fedor/watchtower/pull/154)
- Update module github.com/spf13/viper to v1.20.1 by @renovate[bot] in [#144](https://github.com/nicholas-fedor/watchtower/pull/144)
- Update module github.com/docker/docker to v28.0.4+incompatible by @renovate[bot] in [#140](https://github.com/nicholas-fedor/watchtower/pull/140)
- Update module github.com/docker/cli to v28.0.4+incompatible by @renovate[bot] in [#138](https://github.com/nicholas-fedor/watchtower/pull/138)
- Update module github.com/docker/docker to v28.0.3+incompatible by @renovate[bot] in [#139](https://github.com/nicholas-fedor/watchtower/pull/139)
- Update module github.com/onsi/gomega to v1.36.3 by @renovate[bot] in [#130](https://github.com/nicholas-fedor/watchtower/pull/130)
- Update module github.com/onsi/ginkgo/v2 to v2.23.3 by @renovate[bot] in [#129](https://github.com/nicholas-fedor/watchtower/pull/129)
- Update module github.com/onsi/ginkgo/v2 to v2.23.2 by @renovate[bot] in [#127](https://github.com/nicholas-fedor/watchtower/pull/127)
- Update module github.com/docker/docker to v28.0.2+incompatible by @renovate[bot] in [#121](https://github.com/nicholas-fedor/watchtower/pull/121)
- Update module github.com/onsi/ginkgo/v2 to v2.23.1 by @renovate[bot] in [#122](https://github.com/nicholas-fedor/watchtower/pull/122)
- Update module github.com/docker/cli to v28.0.2+incompatible by @renovate[bot] in [#120](https://github.com/nicholas-fedor/watchtower/pull/120)

### Fixed

- Update test to reflect updated shoutrrr teams handling by @nicholas-fedor in [#155](https://github.com/nicholas-fedor/watchtower/pull/155)
- Enhance RunHTTPServer shutdown handling by @nicholas-fedor in [#137](https://github.com/nicholas-fedor/watchtower/pull/137)
- Preserve static MAC address in StartContainer with test coverage by @nicholas-fedor in [#123](https://github.com/nicholas-fedor/watchtower/pull/123)

## [1.8.5] - 2025-03-19

### Chores

- Update module github.com/nicholas-fedor/shoutrrr to v0.8.5 by @renovate[bot] in [#118](https://github.com/nicholas-fedor/watchtower/pull/118)
- Merge pull request #106 from nicholas-fedor/renovate/github.com-spf13-viper-1.x by @nicholas-fedor in [#106](https://github.com/nicholas-fedor/watchtower/pull/106)
- Update module github.com/spf13/viper to v1.20.0 by @renovate[bot]

## [1.8.4] - 2025-03-14

### Changed

- Merge pull request #104 from nicholas-fedor/deps/package-updates by @nicholas-fedor in [#104](https://github.com/nicholas-fedor/watchtower/pull/104)
- Merge pull request #93 from nicholas-fedor/renovate/golang.org-x-net-0.x by @nicholas-fedor in [#93](https://github.com/nicholas-fedor/watchtower/pull/93)
- Merge pull request #92 from nicholas-fedor/renovate/github.com-onsi-ginkgo-v2-2.x by @nicholas-fedor in [#92](https://github.com/nicholas-fedor/watchtower/pull/92)
- Merge pull request #94 from nicholas-fedor/renovate/golang.org-x-text-0.x by @nicholas-fedor in [#94](https://github.com/nicholas-fedor/watchtower/pull/94)
- Merge pull request #89 from nicholas-fedor/renovate/go-1.x by @nicholas-fedor in [#89](https://github.com/nicholas-fedor/watchtower/pull/89)
- Merge pull request #91 from nicholas-fedor/renovate/golang.org-x-net-0.x by @nicholas-fedor in [#91](https://github.com/nicholas-fedor/watchtower/pull/91)
- Merge pull request #90 from nicholas-fedor/renovate/github.com-prometheus-client_golang-1.x by @nicholas-fedor in [#90](https://github.com/nicholas-fedor/watchtower/pull/90)
- Merge pull request #86 from nicholas-fedor/renovate/github.com-nicholas-fedor-shoutrrr-0.x by @nicholas-fedor in [#86](https://github.com/nicholas-fedor/watchtower/pull/86)

### Chores

- Update package dependencies by @nicholas-fedor
- Update digest module golang.org/x/net to v0.37.0 by @renovate[bot]
- Update digest module github.com/onsi/ginkgo/v2 to v2.23.0 by @renovate[bot]
- Update digest module golang.org/x/text to v0.23.0 by @renovate[bot]
- Update digest go to 1.24.1 by @renovate[bot]
- Update digest module golang.org/x/net to v0.36.0 by @renovate[bot]
- Update digest module github.com/prometheus/client_golang to v1.21.1 by @renovate[bot]
- Update digest module github.com/nicholas-fedor/shoutrrr to v0.8.3 by @renovate[bot]

## [1.8.3] - 2025-02-26

### Changed

- Merge pull request #85 from nicholas-fedor/switch-shoutrrr-from-containrrr-to-nicholas-fedor by @nicholas-fedor in [#85](https://github.com/nicholas-fedor/watchtower/pull/85)
- Merge pull request #83 from nicholas-fedor/renovate/github.com-docker-cli-28.x by @nicholas-fedor in [#83](https://github.com/nicholas-fedor/watchtower/pull/83)
- Merge pull request #84 from nicholas-fedor/renovate/github.com-docker-docker-28.x by @nicholas-fedor in [#84](https://github.com/nicholas-fedor/watchtower/pull/84)

### Chores

- Update digest module github.com/docker/cli to v28.0.1+incompatible by @renovate[bot]
- Update digest module github.com/docker/docker to v28.0.1+incompatible by @renovate[bot]

### Removed

- Remove references to containrrr for nicholas-fedor by @nicholas-fedor

## [1.8.2] - 2025-02-20

### Changed

- Merge pull request #81 from nicholas-fedor/renovate/github.com-docker-docker-28.x by @nicholas-fedor in [#81](https://github.com/nicholas-fedor/watchtower/pull/81)
- Update deprecated method call by @nicholas-fedor
- Refactor by @nicholas-fedor
- Merge pull request #80 from nicholas-fedor/renovate/github.com-docker-cli-28.x by @nicholas-fedor in [#80](https://github.com/nicholas-fedor/watchtower/pull/80)
- Merge pull request #79 from nicholas-fedor/renovate/github.com-prometheus-client_golang-1.x by @nicholas-fedor in [#79](https://github.com/nicholas-fedor/watchtower/pull/79)
- Merge pull request #77 from nicholas-fedor/renovate/github.com-spf13-cobra-1.x by @nicholas-fedor in [#77](https://github.com/nicholas-fedor/watchtower/pull/77)
- Merge pull request #74 from nicholas-fedor/73-failed-merge-pull-request-72-from-nicholas-fedorrenovategithubcom-spf13--44 by @nicholas-fedor in [#74](https://github.com/nicholas-fedor/watchtower/pull/74)
- Version updates by @nicholas-fedor

### Chores

- Update digest module github.com/docker/docker to v28.0.0+incompatible by @renovate[bot]
- Update digest module github.com/docker/cli to v28.0.0+incompatible by @renovate[bot]
- Update digest module github.com/prometheus/client_golang to v1.21.0 by @renovate[bot]
- Update digest module github.com/spf13/cobra to v1.9.1 by @renovate[bot]

## [1.8.1] - 2025-02-16

### Changed

- Merge pull request #72 from nicholas-fedor/renovate/github.com-spf13-cobra-1.x by @nicholas-fedor in [#72](https://github.com/nicholas-fedor/watchtower/pull/72)
- Merge pull request #70 from nicholas-fedor/renovate/cimg-go-1.x by @nicholas-fedor in [#70](https://github.com/nicholas-fedor/watchtower/pull/70)
- Fix spelling by @nicholas-fedor
- Replace dot imports with explicit package references by @nicholas-fedor
- Replace dot imports with explicit package references by @nicholas-fedor
- Replace dot imports with explicit package references by @nicholas-fedor
- Correct indentation by @nicholas-fedor
- Reorganize imports by @nicholas-fedor
- Replace dot imports with explicit package references by @nicholas-fedor

### Chores

- Update digest module github.com/spf13/cobra to v1.9.0 by @renovate[bot]
- Merge pull request #67 from nicholas-fedor/dependabot/go_modules/golang.org/x/net-0.35.0 by @nicholas-fedor in [#67](https://github.com/nicholas-fedor/watchtower/pull/67)
- Bump golang.org/x/net from 0.34.0 to 0.35.0 by @dependabot[bot]

## [1.8.0] - 2025-02-08

### Changed

- Merge pull request #65 from nicholas-fedor/64-watchtower-container-update-failure by @nicholas-fedor in [#65](https://github.com/nicholas-fedor/watchtower/pull/65)
- Re-enable test by @nicholas-fedor
- Update minimum supported Docker API version by @nicholas-fedor
- Merge pull request #60 from nicholas-fedor/renovate/golang.org-x-text-0.x by @nicholas-fedor in [#60](https://github.com/nicholas-fedor/watchtower/pull/60)

### Chores

- Update digest module golang.org/x/text to v0.22.0 by @renovate[bot]

## [1.7.12] - 2025-02-01

### Changed

- Merge pull request #37 from nicholas-fedor/renovate/github.com-onsi-ginkgo-2.x by @nicholas-fedor in [#37](https://github.com/nicholas-fedor/watchtower/pull/37)
- Correct package dependencies by @nicholas-fedor
- Migrate to Ginkgo v2 by @nicholas-fedor

### Chores

- Update module github.com/onsi/ginkgo to v2.22.2 by @renovate[bot]

## [1.7.11] - 2025-02-01

### Chores

- Merge pull request #44 from nicholas-fedor/renovate/github.com-spf13-pflag-1.x by @nicholas-fedor in [#44](https://github.com/nicholas-fedor/watchtower/pull/44)
- Update module github.com/spf13/pflag to v1.0.6 by @renovate[bot]
- Merge pull request #42 from nicholas-fedor/renovate/github.com-docker-cli-27.x by @nicholas-fedor in [#42](https://github.com/nicholas-fedor/watchtower/pull/42)
- Update module github.com/docker/cli to v27.5.1+incompatible by @renovate[bot]
- Merge pull request #43 from nicholas-fedor/renovate/github.com-docker-docker-27.x by @nicholas-fedor in [#43](https://github.com/nicholas-fedor/watchtower/pull/43)
- Update module github.com/docker/docker to v27.5.1+incompatible by @renovate[bot]

## [1.7.10] - 2025-01-20

### Added

- Add version retractions by @nicholas-fedor

### Changed

- Merge pull request #41 from nicholas-fedor/39-broken-pkggodev-versioning by @nicholas-fedor in [#41](https://github.com/nicholas-fedor/watchtower/pull/41)
- Modify to indirect by @nicholas-fedor
- Dependency updates by @nicholas-fedor

### Chores

- Merge pull request #36 from nicholas-fedor/renovate/github.com-onsi-ginkgo-2.x by @nicholas-fedor in [#36](https://github.com/nicholas-fedor/watchtower/pull/36)
- Update module github.com/onsi/ginkgo to v2.22.2 by @renovate[bot]
- Merge pull request #35 from nicholas-fedor/renovate/github.com-onsi-ginkgo-2.x by @nicholas-fedor in [#35](https://github.com/nicholas-fedor/watchtower/pull/35)
- Update module github.com/onsi/ginkgo to v2.22.2 by @renovate[bot]
- Merge pull request #34 from nicholas-fedor/renovate/github.com-onsi-ginkgo-2.x by @nicholas-fedor in [#34](https://github.com/nicholas-fedor/watchtower/pull/34)
- Update module github.com/onsi/ginkgo to v2.22.2 by @renovate[bot]
- Merge pull request #33 from nicholas-fedor/renovate/github.com-onsi-ginkgo-2.x by @nicholas-fedor in [#33](https://github.com/nicholas-fedor/watchtower/pull/33)
- Update module github.com/onsi/ginkgo to v2.22.2 by @renovate[bot]

## [1.7.2] - 2025-01-18

### Added

- Add template preview by @piksel
- Add --health-check command line switch by @bugficks
- Add a label take precedence argument by @jebabin
- Support container network mode by @schizo99
- Add no-pull label for containers by @gilbsgilbs
- Add json template by @piksel
- Add oci image index support by @piksel
- Add porcelain output by @piksel
- Support secrets for notification_url by @jlaska
- Add general notification delay by @lazou
- Add title field to template data by @piksel
- Support delayed sending by @piksel
- Add context fields to lifecycle events by @piksel
- Add WATCHTOWER_INCLUDE_RESTARTING env for include-restarting flag by @ilike2burnthing
- Add defered closer calls for the http clients by @simskij
- Add http head based digest comparison to avoid dockerhub rate limits by @simskij
- Adds scopeUID config to enable multiple instances of Watchtower by @victorcmoura
- Add string functions for lowercase, uppercase and capitalize to shoutrrr templates by @PssbleTrngle
- Adds the option to skip TLS verification for a Gotify instance by @tammert
- Add template support for shoutrrr notifications by @arnested
- Added --trace flag and new log.Trace() lines for sensitive information by @tammert
- Add ability to overrider depending containers with special label by @Saicheg
- Add shoutrrr.go by @mbrandau
- Add shoutrrr by @mbrandau
- Add timeout override for pre-update lifecycle hook by @simskij
- Add --no-startup-message flag
- #387 fix: add comments to pass linting by @simskij
- Add support for multiple email recipients by @simskij
- Added Mail Subject Tag to email.go by @simskij
- Add --revive-stopped flag to start stopped containers after an update by @zoispag
- Add pre/post update check lifecycle hooks
- Add optional email delay by @simskij
- Add docker api version parameter by @kaloyan-raev
- Add support for Gotify notifications by @lukapeschke

### Changed

- Dependency update by @nicholas-fedor
- Consolidated all post-fork updates including dependency bumps and workflow changes by @dependabot[bot]
- Add a flag/env to explicitly exclude containers by name by @rdamazio
- Allow logging output to use JSON formatter by @GridexX
- Update shoutrrr to v0.8 by @piksel
- Enabled loading http-api-token from file by @piksel
- Log removed/untagged images by @piksel
- Merge pull request #1548 from containrrr/dependabot/go_modules/github.com/onsi/gomega-1.26.0 by @dependabot[bot]
- Set default email client host by @piksel
- Update shoutrrr to v0.7 by @piksel
- Ignore removal error due to non-existing containers by @nothub
- Preparations for soft deprecation of legacy notification args by @piksel
- Allow log level to be set to any level by @matthewmcneely
- Regex container name filtering by @mateuszdrab
- Update shoutrrr to v0.6.1 by @piksel
- Update shoutrrr to v0.6.1 by @piksel
- Optional query parameter to update only containers of a specified image by @Foxite
- Bump shoutrrr to v0.5.3 by @piksel
- Bump vulnerable packages by @simskij
- Bump version of vulnerable dependencies by @piksel
- Improve HTTP API logging, honor no-startup-message by @jinnatar
- Post update time out by @patricegautier
- Improve session result logging by @piksel
- Use a more specific error type for no container info by @MorrisLaw
- Update dependencies (sane go.mod) by @piksel
- Update to v0.5 by @piksel
- Session report collection and report templates by @piksel
- Pre-update lifecycle hook
- Allow hostname override for notifiers by @nightah
- * feat: custom user agent by @piksel
- Allow running periodic updates with enabled HTTP API by @DasSkelett
- Check container config before update by @piksel
- Feat/head failure toggle by @simskij
- Update shoutrrr to v0.4.4 by @piksel
- Make head pull failure warning toggleable by @piksel
- Move token logs to trace by @simskij
- Use short image/container IDs in logs by @piksel
- Include additional info in startup by @piksel
- Update Shoutrrr to v0.4 by @piksel
- Fix notifications and old instance cleanup by @piksel
- Prometheus support by @simskij
- Cherrypick notification changes from #450 by @simskij
- Log based on registry known-support - reduce noise on notifications by @tkalus
- Revert "feat(config): swap viper and cobra for config " by @simskij
- Clean up scope builder and remove fmt print by @simskij
- Make sure all different ref formats are supported by @simskij
- Swap viper and cobra for config by @piksel
- Move secret value "credentials" to trace log by @piksel
- Actually fix it by @simskij
- Allow watchtower to update rebooting containers
- Monitor-only for individual containers by @dhet
- Disabling color through environment variables by @bugficks
- Rolling restart by @osheroff
- Skip updating containers where no local image info can be retrieved by @piksel
- Make sure all shoutrrr notifications are sent by @CedricFinance
- Warning if `WATCHTOWER_NO_PULL` and` WATCHTOWER_MONITOR_ONLY` are used simultaneously. by @m-sedl
- Lifecycle logs as Debug instead of Info by @MichaelSp
- Allows flags containing sensitive stuff to be passed as files by @tammert
- Image of running container no longer needed locally by @tammert
- Update shoutrrr to get latest and updated services by @arnested
- Comment out test that is incompatible with CircleCI by @simskij
- Bump minimum API version to 1.25 by @simskij
- Increases stopContainer timeout to 10min by @bopoh24
- Increases stopContainer timeout from 60 seconds to 10min by @victorcmoura
- Watchtower HTTP API based updates by @victorcmoura
- Merge branch 'master' into all-contributors/add-mbrandau by @simskij
- Merge pull request #470 from mbrandau/add-shoutrrr by @simskij
- Update shoutrrr by @mbrandau
- Reuse router by @mbrandau
- Use CreateSender instead of calling Send multiple times by @mbrandau
- Adjust flags by @mbrandau
- Merge pull request #480 from containrrr/feature/367 by @simskij
- Feature/367 fix: skip container if pre-update command fails by @simskij
- Merge pull request #477 from mbrandau/no-startup-message by @simskij
- Merge pull request #465 from lukwil/feature/443 by @simskij
- Fix according to remarks
- Merge pull request #455 from pagdot/patch-1 by @simskij
- Return on error after http.Post to gotify instance by @pagdot
- Merge pull request #418 from jsclayton/fix/retain-cmd by @simskij
- Merge branch 'master' into fix/retain-cmd by @simskij
- Merge pull request #448 from raymondelooff/bugfix/188 by @simskij
- Unset Hostname when NetworkMode is container by @raymondelooff
- Tidy up mod and sum files by @simskij
- Extract code from the container package by @simskij
- #387 fix: switch to image id map and add additional tests by @simskij
- Merge pull request #436 from containrrr/feature/multiple-email-recipients by @simskij
- Merge pull request #393 from mindrunner/master by @simskij
- Merge branch 'master' into master by @simskij
- Proper set implementation by @mindrunner
- Do not delete same image twice when cleaning up by @mindrunner
- Merge pull request #423 from zoispag/feature/413-change-initial-log-from-debug-to-info by @simskij
- #413 Change initial logging message from debug to info by @zoispag
- Sync by @zoispag
- Merge branch 'master' into all-contributors/add-zoispag by @simskij
- Don’t delete cmd when runtime entrypoint is different by @jsclayton
- Update flags.go by @8ear
- Update flags.go by @8ear
- Update email.go by @8ear
- Update email.go by @8ear
- Update email.go by @8ear
- Update email.go by @8ear
- Fix a small typo by @foosel
- Update check.go by @sixth
- Feat/lifecycle hooks by @simskij
- Split out more code into separate files by @simskij
- Move actions into internal by @simskij
- Move actions into pkg by @simskij
- Move container into pkg by @simskij
- Extract types and pkgs to new files by @simskij
- Re-apply based on new go flags package by @zoispag
- Switch urfave to cobra by @simskij
- Exclude markdown files from coverage analysis by @simskij
- Setup a working pipeline by @simskij

### Chores

- Bump github.com/docker/docker from 24.0.5+incompatible to 24.0.6+incompatible by @dependabot[bot]
- Bump github.com/docker/cli from 24.0.5+incompatible to 24.0.6+incompatible by @dependabot[bot]
- Bump golang.org/x/net from 0.14.0 to 0.15.0 by @dependabot[bot]
- Bump golang.org/x/text from 0.12.0 to 0.13.0 by @dependabot[bot]
- Bump golang.org/x/net from 0.12.0 to 0.14.0 by @dependabot[bot]
- Bump golang.org/x/text from 0.11.0 to 0.12.0 by @dependabot[bot]
- Bump github.com/docker/cli by @dependabot[bot]
- Bump github.com/docker/docker by @dependabot[bot]
- Bump github.com/onsi/gomega from 1.27.8 to 1.27.10 by @dependabot[bot]
- Bump github.com/docker/cli from 24.0.2+incompatible to 24.0.4+incompatible by @dependabot[bot]
- Bump golang.org/x/net from 0.11.0 to 0.12.0 by @dependabot[bot]
- Bump github.com/docker/docker from 24.0.2+incompatible to 24.0.4+incompatible by @dependabot[bot]
- Bump golang.org/x/net from 0.10.0 to 0.11.0 by @dependabot[bot]
- Bump github.com/prometheus/client_golang from 1.15.1 to 1.16.0 by @dependabot[bot]
- Bump github.com/spf13/viper from 1.15.0 to 1.16.0 by @dependabot[bot]
- Bump github.com/sirupsen/logrus from 1.9.2 to 1.9.3 by @dependabot[bot]
- Bump github.com/onsi/gomega from 1.27.7 to 1.27.8 by @dependabot[bot]
- Bump golang.org/x/text from 0.9.0 to 0.10.0 by @dependabot[bot]
- Bump github.com/stretchr/testify from 1.8.3 to 1.8.4 by @dependabot[bot]
- Bump github.com/docker/docker from 23.0.6+incompatible to 24.0.2+incompatible by @dependabot[bot]
- Bump github.com/docker/cli from 24.0.1+incompatible to 24.0.2+incompatible by @dependabot[bot]
- Bump github.com/docker/cli by @dependabot[bot]
- Bump github.com/stretchr/testify from 1.8.2 to 1.8.3 by @dependabot[bot]
- Bump github.com/onsi/gomega from 1.27.6 to 1.27.7 by @dependabot[bot]
- Bump github.com/sirupsen/logrus from 1.9.0 to 1.9.2 by @dependabot[bot]
- Bump github.com/docker/distribution from 2.8.1+incompatible to 2.8.2+incompatible by @dependabot[bot]
- Bump github.com/prometheus/client_golang by @dependabot[bot]
- Bump github.com/docker/cli by @dependabot[bot]
- Bump golang.org/x/net from 0.9.0 to 0.10.0 by @dependabot[bot]
- Bump github.com/docker/docker by @dependabot[bot]
- Bump github.com/docker/cli by @dependabot[bot]
- Bump github.com/docker/docker from 23.0.4+incompatible to 23.0.5+incompatible by @dependabot[bot]
- Bump github.com/docker/docker from 23.0.3+incompatible to 23.0.4+incompatible by @dependabot[bot]
- Bump github.com/docker/cli from 23.0.3+incompatible to 23.0.4+incompatible by @dependabot[bot]
- Bump github.com/prometheus/client_golang by @dependabot[bot]
- Bump github.com/stretchr/testify from 1.8.1 to 1.8.2 by @dependabot[bot]
- Bump github.com/robfig/cron by @dependabot[bot]
- Bump github.com/spf13/cobra from 1.6.1 to 1.7.0 by @dependabot[bot]
- Bump github.com/onsi/gomega from 1.26.0 to 1.27.6 by @dependabot[bot]
- Bump golang.org/x/net from 0.5.0 to 0.9.0 by @dependabot[bot]
- Bump golang.org/x/text from 0.6.0 to 0.8.0 by @dependabot[bot]
- Bump github.com/docker/cli from 20.10.23+incompatible to 23.0.3+incompatible by @dependabot[bot]
- Bump github.com/docker/docker from 23.0.2+incompatible to 23.0.3+incompatible by @dependabot[bot]
- Bump docker/docker from 20.10.23+inc to 23.0.2+inc by @dependabot[bot]
- Bump github.com/onsi/gomega from 1.25.0 to 1.26.0 by @dependabot[bot]
- Bump github.com/docker/cli from 20.10.22+incompatible to 20.10.23+incompatible by @dependabot[bot]
- Bump github.com/spf13/viper from 1.14.0 to 1.15.0 by @dependabot[bot]
- Bump github.com/docker/docker from 20.10.22+incompatible to 20.10.23+incompatible by @dependabot[bot]
- Bump github.com/onsi/gomega from 1.24.2 to 1.25.0 by @dependabot[bot]
- Bump golang.org/x/net from 0.4.0 to 0.5.0 by @dependabot[bot]
- Bump golang.org/x/text from 0.5.0 to 0.6.0 by @dependabot[bot]
- Bump github.com/docker/docker by @dependabot[bot]
- Bump github.com/docker/cli by @dependabot[bot]
- Bump github.com/onsi/gomega from 1.24.1 to 1.24.2 by @dependabot[bot]
- Bump github.com/onsi/gomega from 1.24.0 to 1.24.1 by @dependabot[bot]
- Bump golang.org/x/net from 0.3.0 to 0.4.0 by @dependabot[bot]
- Bump golang.org/x/net from 0.1.0 to 0.3.0 by @dependabot[bot]
- Bump golang.org/x/text from 0.4.0 to 0.5.0 by @dependabot[bot]
- Bump github.com/spf13/viper from 1.13.0 to 1.14.0 by @dependabot[bot]
- Bump github.com/spf13/cobra from 1.6.0 to 1.6.1 by @dependabot[bot]
- Bump github.com/prometheus/client_golang from 1.13.0 to 1.14.0 by @dependabot[bot]
- Bump github.com/onsi/gomega from 1.23.0 to 1.24.0 by @dependabot[bot]
- Bump github.com/docker/cli from 20.10.19+incompatible to 20.10.21+incompatible by @dependabot[bot]
- Bump github.com/docker/docker from 20.10.19+incompatible to 20.10.21+incompatible by @dependabot[bot]
- Bump github.com/onsi/gomega from 1.22.1 to 1.23.0 by @dependabot[bot]
- Bulk update dependencies by @piksel
- Bump github.com/docker/cli from 20.10.18+incompatible to 20.10.19+incompatible by @dependabot[bot]
- Bump github.com/docker/docker from 20.10.18+incompatible to 20.10.19+incompatible by @dependabot[bot]
- Bump github.com/spf13/cobra from 1.5.0 to 1.6.0 by @dependabot[bot]
- Bump github.com/onsi/gomega from 1.21.1 to 1.22.1 by @dependabot[bot]
- Bump golang.org/x/text from 0.3.7 to 0.3.8 by @dependabot[bot]
- Bump github.com/onsi/gomega from 1.20.2 to 1.21.1 by @dependabot[bot]
- Bump github.com/spf13/viper from 1.12.0 to 1.13.0 by @dependabot[bot]
- Bump github.com/docker/cli from 20.10.17+incompatible to 20.10.18+incompatible by @dependabot[bot]
- Bump github.com/docker/docker from 20.10.17+incompatible to 20.10.18+incompatible by @dependabot[bot]
- Bump github.com/onsi/gomega from 1.20.1 to 1.20.2 by @dependabot[bot]
- Bump github.com/prometheus/client_golang from 1.7.1 to 1.13.0 by @dependabot[bot]
- Update go version to 1.18 by @jauderho
- Bump github.com/spf13/viper from 1.6.3 to 1.12.0 by @dependabot[bot]
- Bump github.com/docker/distribution from 2.8.0+incompatible to 2.8.1+incompatible by @dependabot[bot]
- Bump github.com/onsi/gomega from 1.20.0 to 1.20.1 by @dependabot[bot]
- Bump github.com/stretchr/testify from 1.6.1 to 1.8.0 by @dependabot[bot]
- Bump github.com/onsi/gomega from 1.10.3 to 1.20.0 by @dependabot[bot]
- Bump github.com/sirupsen/logrus from 1.8.1 to 1.9.0 by @dependabot[bot]
- Bump github.com/spf13/cobra from 1.4.0 to 1.5.0 by @dependabot[bot]
- Bump github.com/onsi/ginkgo from 1.14.2 to 1.16.5 by @dependabot[bot]
- Bump github.com/docker/distribution from 2.7.1+incompatible to 2.8.0+incompatible by @dependabot[bot]
- Bump shoutrrr and containrd by @piksel

### Fixed

- Only remove container id network aliases by @piksel
- Check flag/docs consistency by @piksel
- Received typo by @testwill
- Ensure temp files are cleaned up by @piksel
- Correctly set the delay from options by @Tentoe
- Empty out the aliases on recreation by @simskij
- Always use container interface by @piksel
- Image name parsing behavior by @Pwuts
- Remove logging of credentials by @piksel
- Ignore empty challenge fields by @piksel
- Always add missing slashes to link names by @piksel
- Update metrics from sessions started via API by @SamKirsch10
- Refactor/simplify container mock builders by @piksel
- Explicitly accept non-commands as root args by @piksel
- Detect schedule set from env by @piksel
- Include icon in slack legacy url by @Choromanski
- Gracefully skip pinned images by @piksel
- Testing for flag files on windows by @piksel
- Title customization by @piksel
- Correctly handle non-stale restarts by @piksel
- Move invalid token to log field by @piksel
- Add missing portmap when needed by @piksel
- Linked/depends-on container restarting by @piksel
- Return appropriate status for unauthorized requests by @hypnoglow
- Fixing flags usage text to first capital letter. by @dhiemaz
- Fully reset ghttp server by @piksel
- Container client tests refactor by @piksel
- Reduce test output noise by @piksel
- Refactor client tests by @piksel
- Default templates and logic by @piksel
- Check container image info for nil by @piksel
- Fix metrics api test stability by @piksel
- Use default http transport for head by @piksel
- Merge artifacts and broken shoutrrr tests by @piksel
- Fix depends on behavior and simplify some of its logic by @simskij
- Move notify URL to trace log by @piksel
- Don't panic on unconfigured notifier by @piksel
- Disallow log level 'trace' by @zoispag
- Set log level to debug for message about API token by @zoispag
- Fix manifest tag index in manifest.go by @piksel
- Fix linting issues by @simskij
- Fix cleanup for rolling updates by @piksel
- Fix typo by @rg9400
- Fix default interval to be the intended value by @piksel
- Fix erroneous poll interval change by @simskij
- Return nil imageinfo when retrieve fails by @piksel
- Fix fmt and vetting issues by @simskij
- Make shoutrrr init failure a fatal error by @piksel
- Display errors on init failure by @piksel
- Always use configured delay for notifications by @piksel
- Fix linting and formatting by @simskij
- Fix some errors and clean up
- Improve logging by @simskij
- Update mock client for tests by @simskij
- Fix #472 by @mbrandau
- Fix some var ref errors by @simskij
- Switch exit code for run once to 0 by @simskij
- Resolve merge issues by @simskij
- Remove linting issues by @simskij
- Remove unnecessary cronSet check by @simskij
- Fix port typing issue introduced in 998e805 by @simskij
- Fix linter errors by @simskij

### Removed

- Remove unused cross package dependency on mock api server by @piksel
- Removed all potential debug password prints, both plaintext and encoded by @tammert

### New Contributors

- @nicholas-fedor made their first contribution
- @GridexX made their first contribution
- @testwill made their first contribution
- @Tentoe made their first contribution
- @schizo99 made their first contribution
- @Pwuts made their first contribution
- @gilbsgilbs made their first contribution
- @SamKirsch10 made their first contribution
- @matthewmcneely made their first contribution
- @mateuszdrab made their first contribution
- @jlaska made their first contribution
- @Foxite made their first contribution
- @lazou made their first contribution
- @jinnatar made their first contribution
- @patricegautier made their first contribution
- @MorrisLaw made their first contribution
- @hypnoglow made their first contribution
- @dhiemaz made their first contribution
- @nightah made their first contribution
- @DasSkelett made their first contribution
- @ilike2burnthing made their first contribution
- @tkalus made their first contribution
- @rg9400 made their first contribution
- @dhet made their first contribution
- @osheroff made their first contribution
- @CedricFinance made their first contribution
- @m-sedl made their first contribution
- @MichaelSp made their first contribution
- @PssbleTrngle made their first contribution
- @arnested made their first contribution
- @bopoh24 made their first contribution
- @Saicheg made their first contribution
- @pagdot made their first contribution
- @raymondelooff made their first contribution
- @mindrunner made their first contribution
- @jsclayton made their first contribution
- @8ear made their first contribution
- @foosel made their first contribution
- @sixth made their first contribution
- @kaloyan-raev made their first contribution
- @lukapeschke made their first contribution

## Compare Releases

- [unreleased](https://github.com/nicholas-fedor/watchtower/compare/v1.11.8...HEAD)
- [1.11.8](https://github.com/nicholas-fedor/watchtower/compare/v1.11.6...v1.11.8)
- [1.11.6](https://github.com/nicholas-fedor/watchtower/compare/v1.11.5...v1.11.6)
- [1.11.5](https://github.com/nicholas-fedor/watchtower/compare/v1.11.2...v1.11.5)
- [1.11.2](https://github.com/nicholas-fedor/watchtower/compare/v1.11.0...v1.11.2)
- [1.11.0](https://github.com/nicholas-fedor/watchtower/compare/v1.10.0...v1.11.0)
- [1.10.0](https://github.com/nicholas-fedor/watchtower/compare/v1.9.2...v1.10.0)
- [1.9.2](https://github.com/nicholas-fedor/watchtower/compare/v1.9.0...v1.9.2)
- [1.9.0](https://github.com/nicholas-fedor/watchtower/compare/v1.8.8...v1.9.0)
- [1.8.8](https://github.com/nicholas-fedor/watchtower/compare/v1.8.6...v1.8.8)
- [1.8.6](https://github.com/nicholas-fedor/watchtower/compare/v1.8.5...v1.8.6)
- [1.8.5](https://github.com/nicholas-fedor/watchtower/compare/v1.8.4...v1.8.5)
- [1.8.4](https://github.com/nicholas-fedor/watchtower/compare/v1.8.3...v1.8.4)
- [1.8.3](https://github.com/nicholas-fedor/watchtower/compare/v1.8.2...v1.8.3)
- [1.8.2](https://github.com/nicholas-fedor/watchtower/compare/v1.8.1...v1.8.2)
- [1.8.1](https://github.com/nicholas-fedor/watchtower/compare/v1.8.0...v1.8.1)
- [1.8.0](https://github.com/nicholas-fedor/watchtower/compare/v1.7.12...v1.8.0)
- [1.7.12](https://github.com/nicholas-fedor/watchtower/compare/v1.7.11...v1.7.12)
- [1.7.11](https://github.com/nicholas-fedor/watchtower/compare/v1.7.10...v1.7.11)
- [1.7.10](https://github.com/nicholas-fedor/watchtower/compare/v1.7.2...v1.7.10)

<!-- generated by git-cliff --><|MERGE_RESOLUTION|>--- conflicted
+++ resolved
@@ -35,12 +35,6 @@
 
 ### Fixed
 
-<<<<<<< HEAD
-=======
-- Improve CI test reliability across platforms by @nicholas-fedor in [#732](https://github.com/nicholas-fedor/watchtower/pull/732)
-- Prevent concurrent Docker client access causing crashes by @nicholas-fedor in [#731](https://github.com/nicholas-fedor/watchtower/pull/731)
->>>>>>> b7d28768
-- Resolve Docker Distribution API manifest HEAD request issues by @nicholas-fedor in [#728](https://github.com/nicholas-fedor/watchtower/pull/728)
 - Improve self-update handling with robust digest parsing by @nicholas-fedor in [#724](https://github.com/nicholas-fedor/watchtower/pull/724)
 - Address container identification issue by @nicholas-fedor in [#718](https://github.com/nicholas-fedor/watchtower/pull/718)
 - Improve logging clarity and accuracy for scheduling modes by @nicholas-fedor in [#716](https://github.com/nicholas-fedor/watchtower/pull/716)
@@ -493,7 +487,7 @@
 - Session report collection and report templates by @piksel
 - Pre-update lifecycle hook
 - Allow hostname override for notifiers by @nightah
-- * feat: custom user agent by @piksel
+- - feat: custom user agent by @piksel
 - Allow running periodic updates with enabled HTTP API by @DasSkelett
 - Check container config before update by @piksel
 - Feat/head failure toggle by @simskij
@@ -519,7 +513,7 @@
 - Rolling restart by @osheroff
 - Skip updating containers where no local image info can be retrieved by @piksel
 - Make sure all shoutrrr notifications are sent by @CedricFinance
-- Warning if `WATCHTOWER_NO_PULL` and` WATCHTOWER_MONITOR_ONLY` are used simultaneously. by @m-sedl
+- Warning if `WATCHTOWER_NO_PULL` and`WATCHTOWER_MONITOR_ONLY` are used simultaneously. by @m-sedl
 - Lifecycle logs as Debug instead of Info by @MichaelSp
 - Allows flags containing sensitive stuff to be passed as files by @tammert
 - Image of running container no longer needed locally by @tammert
