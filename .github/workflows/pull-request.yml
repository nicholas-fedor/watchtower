name: Pull Request

on:
  workflow_dispatch: {}
  pull_request:
    branches:
      - main

permissions:
  contents: read

env:
  GO_VERSION: 1.24.x

jobs:
  lint:
    name: Lint
    runs-on: ubuntu-latest
    steps:
      - uses: actions/checkout@85e6279cec87321a52edac9c87bce653a07cf6c2
      - uses: actions/setup-go@0aaccfd150d50ccaeb58ebd88d36e91967a5f35b
        with:
          go-version: ${{ env.GO_VERSION }}
      - name: golangci-lint
<<<<<<< HEAD
        uses: golangci/golangci-lint-action@9938e103f8065deff3f289d9e975270d5541b866
        with:
          version: 2.0.1
=======
        uses: golangci/golangci-lint-action@1f07148fa0c704709f56ae92884ec7fc9d19a413
>>>>>>> 4d5bea2c

  test:
    name: Test
    strategy:
      fail-fast: false
      matrix:
        go-version:
          - 1.24.x # Hardcode here or use a separate job to set matrix values
        platform:
          - macos-latest
          - windows-latest
          - ubuntu-latest
    runs-on: ${{ matrix.platform }}
    steps:
      - name: Checkout
        uses: actions/checkout@85e6279cec87321a52edac9c87bce653a07cf6c2
        with:
          fetch-depth: 0
      - name: Set up Go
        uses: actions/setup-go@0aaccfd150d50ccaeb58ebd88d36e91967a5f35b
        with:
          go-version: ${{ matrix.go-version }}
      - name: Run tests
        run: |
          go test -v -coverprofile coverage.out -covermode atomic ./...
      - name: Publish coverage
        uses: codecov/codecov-action@3440e5ef70c638a9f44602a80ab017feee1309fe
        with:
          token: ${{ secrets.CODECOV_TOKEN }}

  build:
    name: Build
    runs-on: ubuntu-latest
    steps:
      - name: Checkout
        uses: actions/checkout@85e6279cec87321a52edac9c87bce653a07cf6c2
        with:
          fetch-depth: 0
      - name: Set up Go
        uses: actions/setup-go@0aaccfd150d50ccaeb58ebd88d36e91967a5f35b
        with:
          go-version: ${{ env.GO_VERSION }}
      - name: Build
        uses: goreleaser/goreleaser-action@90a3faa9d0182683851fbfa97ca1a2cb983bfca3
        with:
          version: v2.7.0
          args: --snapshot --verbose<|MERGE_RESOLUTION|>--- conflicted
+++ resolved
@@ -22,13 +22,9 @@
         with:
           go-version: ${{ env.GO_VERSION }}
       - name: golangci-lint
-<<<<<<< HEAD
-        uses: golangci/golangci-lint-action@9938e103f8065deff3f289d9e975270d5541b866
+        uses: golangci/golangci-lint-action@dec74fa03096ff515422f71d18d41307cacde373
         with:
           version: 2.0.1
-=======
-        uses: golangci/golangci-lint-action@1f07148fa0c704709f56ae92884ec7fc9d19a413
->>>>>>> 4d5bea2c
 
   test:
     name: Test
